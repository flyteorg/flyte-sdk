--- conflicted
+++ resolved
@@ -29,13 +29,8 @@
 def test_image_cache_deserialize():
     test_data = ImageCache(
         image_lookup={
-<<<<<<< HEAD
-            "auto": {"3.12": "registry.example.com/auto:latest"},
-            "test_id": {"3.11": "registry.example.com/test:latest"},
-=======
             "default_env": "registry.example.com/default:latest",
             "test_id": "registry.example.com/test:latest",
->>>>>>> 62b8bf5f
         }
     )
     serialized = test_data.to_transport
