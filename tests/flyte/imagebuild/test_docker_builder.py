import tempfile
from pathlib import Path
from unittest.mock import patch

import pytest

from flyte import Secret
from flyte._image import Image, PipPackages, PoetryProject, Requirements
from flyte._internal.imagebuild.docker_builder import (
    CopyConfig,
    CopyConfigHandler,
    DockerImageBuilder,
    PipAndRequirementsHandler,
    PoetryProjectHandler,
)


@pytest.mark.integration
@pytest.mark.asyncio
async def test_basic_image():
    img = Image.from_debian_base(registry="localhost:30000", name="test_image", install_flyte=False).with_pip_packages(
        "requests"
    )

    builder = DockerImageBuilder()

    await builder.build_image(img, dry_run=False)


@pytest.mark.integration
@pytest.mark.asyncio
async def test_image_folders_commands():
    img = (
        Image.from_debian_base(registry="localhost:30000", name="img_with_more", install_flyte=False)
        .with_pip_packages("requests")
        .with_source_folder(Path("."), "/root/data/stuff")
        .with_commands(["echo hello world", "echo hello world again"])
    )

    builder = DockerImageBuilder()
    await builder.build_image(img, dry_run=False)


@pytest.mark.skip("TemporaryDirectory.__init__() got an unexpected keyword argument 'delete")
@pytest.mark.asyncio
async def test_doesnt_work_yet():
    default_image = Image.from_debian_base()
    builder = DockerImageBuilder()
    await builder.build_image(default_image, dry_run=False)


@pytest.mark.asyncio
@pytest.mark.integration
async def test_image_with_secrets(monkeypatch):
    monkeypatch.setenv("FLYTE", "test-value")
    monkeypatch.setenv("GROUP_KEY", "test-value")

    img = (
        Image.from_debian_base(registry="localhost:30000", name="img_with_secrets")
        .with_apt_packages("vim", secret_mounts="flyte")
        .with_pip_packages("requests", secret_mounts=[Secret(group="group", key="key")])
        .with_commands(["echo foobar"], secret_mounts=[Secret(group="group", key="key")])
    )

    builder = DockerImageBuilder()
    await builder.build_image(img)


@pytest.mark.asyncio
@pytest.mark.integration
@pytest.mark.parametrize("secret_mounts", [["flyte"], [Secret(group="group", key="key")]])
async def test_image_with_secrets_fails_if_secret_missing(secret_mounts):
    base = Image.from_debian_base(registry="localhost:30000", name="img_with_missing_secrets")
    builder = DockerImageBuilder()

    for func in [
        lambda img: img.with_apt_packages("vim", secret_mounts=secret_mounts),
        lambda img: img.with_pip_packages("requests", secret_mounts=secret_mounts),
        lambda img: img.with_commands(["echo foobar"], secret_mounts=secret_mounts),
    ]:
        layered = func(base)
        with pytest.raises(FileNotFoundError, match="Secret not found"):
            await builder.build_image(layered)


@pytest.mark.asyncio
async def test_pip_package_handling(monkeypatch):
    secret_mounts = (Secret("my-secret"), Secret("my-secret2"))
    monkeypatch.setenv("MY_SECRET", "test-value")

    # Create a temporary directory to simulate the context
    with tempfile.TemporaryDirectory() as tmpdir:
        context_path = Path(tmpdir)

        # raw pip packages
        pip_packages = PipPackages(packages=("pkg_a", "pkg_b"), secret_mounts=secret_mounts)
        docker_update = await PipAndRequirementsHandler.handle(
            layer=pip_packages, context_path=context_path, dockerfile=""
        )
        assert "--mount=type=secret" in docker_update
        assert "uv pip install --python $UV_PYTHON pkg_a pkg_b" in docker_update


@pytest.mark.asyncio
async def test_requirements_handler(monkeypatch):
    secret_mounts = (Secret("my-secret"), Secret("my-secret2"))
    monkeypatch.setenv("MY_SECRET", "test-value")

    # Create a temporary directory to simulate the context
    with tempfile.TemporaryDirectory() as tmp_context:
        context_path = Path(tmp_context)

        with tempfile.TemporaryDirectory() as tmp_user_folder:
            user_folder = Path(tmp_user_folder)
            # create a dummy requirements.txt file
            requirements_file = user_folder / "requirements.txt"
            requirements_file.write_text("pkg_a\npkg_b\n")

            requirements = Requirements(file=requirements_file.absolute(), secret_mounts=secret_mounts)
            docker_update = await PipAndRequirementsHandler.handle(
                layer=requirements, context_path=context_path, dockerfile=""
            )
            assert "--mount=type=secret" in docker_update
            assert "_flyte_abs_context" + str(requirements_file.absolute()) in docker_update


@pytest.mark.asyncio
async def test_copy_config_handler():
    """Test handle method happy path - file exists and gets copied successfully"""
    # Create a temporary directory for context
    with tempfile.TemporaryDirectory() as tmp_context:
        context_path = Path(tmp_context)

        # Create a temporary file that will be copied
        with tempfile.TemporaryDirectory() as tmp_src_dir:
            src_dir = Path(tmp_src_dir)
            test_file = src_dir / "main.py"
            test_file.write_text("print('hello')")

            # Create CopyConfig for the file
            copy_config = CopyConfig(
                src=test_file,
                dst="/app/main.py",
                path_type=0,  # file
                src_name=test_file.name,
            )

            # Test the handle method
            result = await CopyConfigHandler.handle(
                layer=copy_config,
                context_path=context_path,
                dockerfile="FROM python:3.9\n",
                docker_ignore_file_path=None,
            )

            # Should contain COPY command when file is copied
            assert "COPY" in result
            assert "main.py" in result
            assert "/app/main.py" in result
            # Should return dockerfile with COPY command added
            assert result != "FROM python:3.9\n"

            # Verify that the file was actually copied to the correct destination path
            src_absolute = test_file.absolute()
            dst_path_str = str(src_absolute).replace("/", "./_flyte_abs_context/", 1)
            expected_dst_path = context_path / dst_path_str

            # Verify that the file was actually copied to the expected destination
            assert expected_dst_path.exists(), f"File should be copied to {expected_dst_path}"
            assert expected_dst_path.read_text() == "print('hello')", "File content should match"


@pytest.mark.asyncio
async def test_copy_config_handler_skips_dockerignore():
    """Test that handle method skips copying file when it matches various dockerignore patterns"""
    # Create a temporary directory for context
    with tempfile.TemporaryDirectory() as tmp_context:
        context_path = Path(tmp_context)

        # Create a temporary directory structure with both file and folder patterns
        with tempfile.TemporaryDirectory() as src_tmpdir:
            from flyte._internal.imagebuild.docker_builder import CopyConfig

            src_dir = Path(src_tmpdir)

            # Create nested directory structure: src_dir/src/utils/
            cache_dir = src_dir / ".cache"
            cache_dir.mkdir(parents=True, exist_ok=True)
            cache_file = cache_dir / "temp.txt"
            cache_file.write_text("temp")

            # Create files in different locations
            root_file = src_dir / "main.py"
            root_file.write_text("print('hello from root')")
            exclude_file = src_dir / "memo.txt"
            exclude_file.write_text("memo")

            # Create .dockerignore file in the root directory (not in src_dir)
            dockerignore_file = src_dir / ".dockerignore"
            dockerignore_file.write_text("*.txt\n.cache\n")

            # Mock _get_init_config().root_dir to return src_dir
            with patch("flyte._initialize._get_init_config") as mock_get_config:
                mock_config = mock_get_config.return_value
                mock_config.root_dir = src_dir

                # Test copying the entire directory (path_type=1)
                copy_config = CopyConfig(
                    src=src_dir,
                    dst=".",
                    path_type=1,  # directory
                    src_name=src_dir.name,
                )

                result = await CopyConfigHandler.handle(
                    layer=copy_config,
                    context_path=context_path,
                    dockerfile="FROM python:3.9\n",
                    docker_ignore_file_path=None,
                )

                # Should contain COPY command for the directory
                assert "COPY" in result

                # Calculate the expected destination path using the same logic as handle method
                src_absolute = src_dir.absolute()
                dst_path_str = str(src_absolute).replace("/", "./_flyte_abs_context/", 1)
                expected_dst_path = context_path / dst_path_str

                # Verify that the directory was copied and ignored files are excluded
                assert expected_dst_path.exists(), f"Directory should be copied to {expected_dst_path}"
                assert expected_dst_path.is_dir(), "Should be a directory"
                assert (expected_dst_path / "main.py").exists(), "main.py should be included"
                assert not (expected_dst_path / "memo.txt").exists(), "memo.txt should be excluded"
                assert not (expected_dst_path / ".cache").exists(), ".cache directory should be excluded"


@pytest.mark.asyncio
async def test_copy_config_handler_with_dockerignore_layer():
    """Test CopyConfigHandler.handle respects DockerIgnore layer patterns"""
    # Create separate temporary directories for source and context
    with tempfile.TemporaryDirectory() as src_tmpdir:
        with tempfile.TemporaryDirectory() as context_tmpdir:
            src_dir = Path(src_tmpdir)
            context_path = Path(context_tmpdir)

            # Create test directory structure
            cache_dir = src_dir / ".cache"
            cache_dir.mkdir(parents=True, exist_ok=True)
            cache_file = cache_dir / "temp.txt"
            cache_file.write_text("temp")

            root_file = src_dir / "main.py"
            root_file.write_text("print('hello from root')")
            exclude_file = src_dir / "memo.txt"
            exclude_file.write_text("memo")

            # Create .dockerignore file for DockerIgnore layer
            layer_dockerignore = src_dir / "custom.dockerignore"
            layer_dockerignore.write_text("*.txt\n.cache\n")

            # Mock _get_init_config().root_dir to return src_dir
            with patch("flyte._initialize._get_init_config") as mock_get_config:
                mock_config = mock_get_config.return_value
                mock_config.root_dir = src_dir

                # Create CopyConfig with DockerIgnore layer
                copy_config = CopyConfig(
                    src=src_dir,
                    dst=".",
                    path_type=1,  # directory
                    src_name=src_dir.name,
                )

                result = await CopyConfigHandler.handle(
                    layer=copy_config,
                    context_path=context_path,
                    dockerfile="FROM python:3.9\n",
                    docker_ignore_file_path=layer_dockerignore,
                )

                # Verify COPY command exists
                assert "COPY" in result

                # Calculate expected destination path
                src_absolute = src_dir.absolute()
                dst_path_str = str(src_absolute).replace("/", "./_flyte_abs_context/", 1)
                expected_dst_path = context_path / dst_path_str

                # Verify directory copy results and file exclusions
                assert expected_dst_path.exists(), f"Directory should be copied to {expected_dst_path}"
                assert expected_dst_path.is_dir(), "Should be a directory"
                assert (expected_dst_path / "main.py").exists(), "main.py should be included"
                assert not (expected_dst_path / "memo.txt").exists(), "memo.txt should be excluded"
                assert not (expected_dst_path / ".cache").exists(), ".cache directory should be excluded"


def test_list_dockerignore_layer_priority():
    """Test list_dockerignore method prioritizes DockerIgnore layer over local .dockerignore"""
    with tempfile.TemporaryDirectory() as tmp_context:
        src_dir = Path(tmp_context)

        # Create local .dockerignore file
        local_dockerignore = src_dir / ".dockerignore"
        local_dockerignore.write_text("*.py\nsrc/\n")

        # Create another .dockerignore file to be used as DockerIgnore layer
        layer_dockerignore = src_dir / "custom.dockerignore"
        layer_dockerignore.write_text("*.txt\n.cache\n")

        # Test list_dockerignore method with DockerIgnore layer path
        patterns = CopyConfigHandler.list_dockerignore(src_dir, layer_dockerignore)

        # Should return patterns from DockerIgnore layer instead of local .dockerignore
        expected_patterns = ["*.txt", ".cache"]
        assert patterns == expected_patterns


def test_list_dockerignore_found():
    """Test list_dockerignore method when .dockerignore file exists"""
    with tempfile.TemporaryDirectory() as tmp_context:
        src_dir = Path(tmp_context)

        # Create .dockerignore file with various patterns
        dockerignore_file = src_dir / ".dockerignore"
        dockerignore_file.write_text("*.py\nsrc/\n.cache\n# This is a comment\n\n*.txt\n \n  \n\t\n")

        # Test the method
        patterns = CopyConfigHandler.list_dockerignore(src_dir, None)

        # Should return expected patterns, excluding comments and empty lines
        expected_patterns = ["*.py", "src/", ".cache", "*.txt"]
        assert patterns == expected_patterns


def test_list_dockerignore_not_found():
    """Test list_dockerignore method when .dockerignore file does not exist"""
    with tempfile.TemporaryDirectory() as tmp_context:
        src_dir = Path(tmp_context)

        # Test the method
        patterns = CopyConfigHandler.list_dockerignore(src_dir, None)

        # Should return empty list when .dockerignore doesn't exist
        assert patterns == []


@pytest.mark.asyncio
async def test_poetry_handler_without_project_install():
    with tempfile.TemporaryDirectory() as tmp_context:
        context_path = Path(tmp_context)

        with tempfile.TemporaryDirectory() as tmp_user_folder:
            user_folder = Path(tmp_user_folder)
            pyproject_file = user_folder / "pyproject.toml"
            pyproject_file.write_text("[tool.poetry]\nname = 'test-project'")

            poetry_lock_file = user_folder / "poetry.lock"
            poetry_lock_file.write_text("[[package]]\nname = 'requests'\nversion = '2.28.0'")

            poetry_project = PoetryProject(
                pyproject=pyproject_file.absolute(),
                poetry_lock=poetry_lock_file.absolute(),
                extra_args="--no-root",
                secret_mounts=None,
            )

            initial_dockerfile = "FROM python:3.9\n"
            result = await PoetryProjectHandler.handel(poetry_project, context_path, initial_dockerfile)

            assert "RUN --mount=type=cache,sharing=locked,mode=0777,target=/root/.cache/uv,id=uv" in result
            assert "RUN --mount=type=cache,sharing=locked,mode=0777,target=/tmp/poetry_cache,id=poetry" in result
            assert "--mount=type=bind,target=poetry.lock,src=" in result
            assert "--mount=type=bind,target=pyproject.toml,src=" in result
            assert "uv pip install poetry" in result
            assert "ENV POETRY_CACHE_DIR=/tmp/poetry_cache" in result
            assert "POETRY_VIRTUALENVS_IN_PROJECT=true" in result
<<<<<<< HEAD
            assert "WORKDIR /root" in result
            assert "poetry install --no-root" in result

            # Should not contain COPY command for entire project
            assert "COPY" not in result

=======
            assert "poetry install --no-root" in result

>>>>>>> 56431f22

@pytest.mark.asyncio
async def test_poetry_handler_with_project_install():
    with tempfile.TemporaryDirectory() as tmp_context:
        context_path = Path(tmp_context)

        with tempfile.TemporaryDirectory() as tmp_user_folder:
            user_folder = Path(tmp_user_folder)
            pyproject_file = user_folder / "pyproject.toml"
            pyproject_file.write_text("[tool.poetry]\nname = 'test-project'")
            poetry_lock_file = user_folder / "poetry.lock"
            poetry_lock_file.write_text("[[package]]\nname = 'requests'\nversion = '2.28.0'")

            # Create PoetryProject without --no-root flag
            poetry_project = PoetryProject(pyproject=pyproject_file.absolute(), poetry_lock=None)

            initial_dockerfile = "FROM python:3.9\n"
            result = await PoetryProjectHandler.handel(poetry_project, context_path, initial_dockerfile)

            assert result.startswith(initial_dockerfile)

            assert "COPY" in result
            assert "pyproject.toml" in result
            assert "RUN --mount=type=cache,sharing=locked,mode=0777,target=/root/.cache/uv,id=uv" in result
            assert "RUN --mount=type=cache,sharing=locked,mode=0777,target=/tmp/poetry_cache,id=poetry" in result
            assert "uv pip install poetry" in result
            assert "ENV POETRY_CACHE_DIR=/tmp/poetry_cache" in result
<<<<<<< HEAD
            assert "POETRY_VIRTUALENVS_IN_PROJECT=true" in result
            assert "WORKDIR /root" in result
=======
            assert "POETRY_VIRTUALENVS_IN_PROJECT=true" in result
>>>>>>> 56431f22
<|MERGE_RESOLUTION|>--- conflicted
+++ resolved
@@ -375,17 +375,8 @@
             assert "uv pip install poetry" in result
             assert "ENV POETRY_CACHE_DIR=/tmp/poetry_cache" in result
             assert "POETRY_VIRTUALENVS_IN_PROJECT=true" in result
-<<<<<<< HEAD
-            assert "WORKDIR /root" in result
             assert "poetry install --no-root" in result
 
-            # Should not contain COPY command for entire project
-            assert "COPY" not in result
-
-=======
-            assert "poetry install --no-root" in result
-
->>>>>>> 56431f22
 
 @pytest.mark.asyncio
 async def test_poetry_handler_with_project_install():
@@ -413,9 +404,4 @@
             assert "RUN --mount=type=cache,sharing=locked,mode=0777,target=/tmp/poetry_cache,id=poetry" in result
             assert "uv pip install poetry" in result
             assert "ENV POETRY_CACHE_DIR=/tmp/poetry_cache" in result
-<<<<<<< HEAD
-            assert "POETRY_VIRTUALENVS_IN_PROJECT=true" in result
-            assert "WORKDIR /root" in result
-=======
-            assert "POETRY_VIRTUALENVS_IN_PROJECT=true" in result
->>>>>>> 56431f22
+            assert "POETRY_VIRTUALENVS_IN_PROJECT=true" in result