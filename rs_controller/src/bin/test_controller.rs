--- conflicted
+++ resolved
@@ -15,14 +15,9 @@
     println!("=== Flyte Core Controller Test ===\n");
 
     // Try to create a controller
-<<<<<<< HEAD
     let workers = 20; // Default number of workers
     let _controller = if let Ok(api_key) = env::var("_UNION_EAGER_API_KEY") {
         println!("Using auth from _UNION_EAGER_API_KEY with {} workers", workers);
-=======
-    let _controller = if let Ok(api_key) = env::var("_UNION_EAGER_API_KEY") {
-        println!("Using auth from _UNION_EAGER_API_KEY");
->>>>>>> e76ac344
         // Set the env var back since CoreBaseController::new_with_auth reads it
         env::set_var("_UNION_EAGER_API_KEY", api_key);
         CoreBaseController::new_with_auth(workers)?
