# Flyte 2 SDK 🚀

**The next-generation Python SDK for scalable, distributed workflows**

[![Version](https://img.shields.io/pypi/v/flyte?label=version&color=blue)](https://pypi.org/project/flyte/)
[![Python](https://img.shields.io/pypi/pyversions/flyte?color=brightgreen)](https://pypi.org/project/flyte/)
[![License](https://img.shields.io/badge/license-Apache%202.0-orange)](LICENSE)

> ⚡ **Pure Python workflows** • 🔄 **Async-first parallelism** • 🛠️ **Zero DSL constraints** • 📊 **Sub-task observability**

## 🌍 Ecosystem & Resources

- **📖 Documentation**: [Docs Link](https://www.union.ai/docs/v2/flyte/user-guide/)
- **▶️ Getting Started**: [Docs Link](https://www.union.ai/docs/v2/flyte/user-guide/getting-started/)
- **💬 Community**: [Slack](https://slack.flyte.org/) | [GitHub Discussions](https://github.com/flyteorg/flyte/discussions)  
- **🎓 Examples**: [GitHub Examples](https://github.com/flyteorg/flyte-sdk/tree/main/examples)
- **🐛 Issues**: [Bug Reports](https://github.com/flyteorg/flyte/issues)

## What is Flyte 2?

Flyte 2 represents a fundamental shift from constrained domain-specific languages to **pure Python workflows**. Write data pipelines, ML training jobs, and distributed compute exactly like you write Python—because it *is* Python.

```python
import flyte

env = flyte.TaskEnvironment("hello_world")

@env.task
async def process_data(data: list[str]) -> list[str]:
    # Use any Python construct: loops, conditionals, try/except
    results = []
    for item in data:
        if len(item) > 5:
            results.append(await transform_item(item))
    return results

@env.task
async def transform_item(item: str) -> str:
    return f"processed: {item.upper()}"

if __name__ == "__main__":
    flyte.init()
    result = flyte.run(process_data, data=["hello", "world", "flyte"])
```

## 🌟 Why Flyte 2?

| Feature Highlight | Flyte 1 | Flyte 2 |
|-| ------- | ------- |
| **No More Workflow DSL** | ❌ `@workflow` decorators with Python subset limitations | ✅ **Pure Python**: loops, conditionals, error handling, dynamic structures |
| **Async-First Parallelism** | ❌ Custom `map()` functions and workflow-specific parallel constructs | ✅ **Native `asyncio`**: `await asyncio.gather()` for distributed parallel execution |
| **Fine-Grained Observability** | ❌ Task-level logging only | ✅ **Function-level tracing** with `@flyte.trace` for sub-task checkpoints |

## 🚀 Quick Start

### Installation

```bash
# Install uv package manager
curl -LsSf https://astral.sh/uv/install.sh | sh

# Create virtual environment
uv venv && source .venv/bin/activate

# Install Flyte 2 (beta)
uv pip install --prerelease=allow flyte
```

### Your First Workflow

```python
# hello.py
# /// script
# requires-python = ">=3.10"
# dependencies = ["flyte>=2.0.0b0"]
# ///

import flyte

env = flyte.TaskEnvironment(
    name="hello_world",
    resources=flyte.Resources(memory="250Mi")
)

@env.task
def calculate(x: int) -> int:
    return x * 2 + 5

@env.task
async def main(numbers: list[int]) -> float:
    # Parallel execution across distributed containers
    results = await asyncio.gather(*[
        calculate.aio(num) for num in numbers
    ])
    return sum(results) / len(results)

if __name__ == "__main__":
    flyte.init_from_config("config.yaml")
    run = flyte.run(main, numbers=list(range(10)))
    print(f"Result: {run.result}")
    print(f"View at: {run.url}")
```

```bash
# Run locally, execute remotely
uv run --prerelease=allow hello.py
```

## 🏗️ Core Concepts

### **TaskEnvironments**: Container Configuration Made Simple

```python
# Group tasks with shared configuration
env = flyte.TaskEnvironment(
    name="ml_pipeline",
    image=flyte.Image.from_debian_base().with_pip_packages(
        "torch", "pandas", "scikit-learn"
    ),
    resources=flyte.Resources(cpu=4, memory="8Gi", gpu=1),
    reusable=flyte.ReusePolicy(replicas=3, idle_ttl=300)
)

@env.task
def train_model(data: flyte.File) -> flyte.File:
    # Runs in configured container with GPU access
    pass

@env.task
def evaluate_model(model: flyte.File, test_data: flyte.File) -> dict:
    # Same container configuration, different instance
    pass
```

### **Pure Python Workflows**: No More DSL Constraints

```python
@env.task
async def dynamic_pipeline(config: dict) -> list[str]:
    results = []

    # ✅ Use any Python construct
    for dataset in config["datasets"]:
        try:
            # ✅ Native error handling
            if dataset["type"] == "batch":
                result = await process_batch(dataset)
            else:
                result = await process_stream(dataset)
            results.append(result)
        except ValidationError as e:
            # ✅ Custom error recovery
            result = await handle_error(dataset, e)
            results.append(result)

    return results
```

### **Async Parallelism**: Distributed by Default

```python
@env.task
async def parallel_training(hyperparams: list[dict]) -> dict:
    # Each model trains on separate infrastructure
    models = await asyncio.gather(*[
        train_model.aio(params) for params in hyperparams
    ])

    # Evaluate all models in parallel
    evaluations = await asyncio.gather(*[
        evaluate_model.aio(model) for model in models
    ])

    # Find best model
    best_idx = max(range(len(evaluations)),
                   key=lambda i: evaluations[i]["accuracy"])
    return {"best_model": models[best_idx], "accuracy": evaluations[best_idx]}
```

## 🎯 Advanced Features

### **Sub-Task Observability with Tracing**

```python
@flyte.trace
async def expensive_computation(data: str) -> str:
    # Function-level checkpointing - recoverable on failure
    result = await call_external_api(data)
    return process_result(result)

@env.task(cache=flyte.Cache(behavior="auto"))
async def main_task(inputs: list[str]) -> list[str]:
    results = []
    for inp in inputs:
        # If task fails here, it resumes from the last successful trace
        result = await expensive_computation(inp)
        results.append(result)
    return results
```

### **Remote Task Execution**

```python
import flyte.remote

# Reference tasks deployed elsewhere
torch_task = flyte.remote.Task.get("torch_env.train_model", auto_version="latest")
spark_task = flyte.remote.Task.get("spark_env.process_data", auto_version="latest")

@env.task
async def orchestrator(raw_data: flyte.File) -> flyte.File:
    # Execute Spark job on big data cluster
    processed = await spark_task(raw_data)

    # Execute PyTorch training on GPU cluster
    model = await torch_task(processed)

    return model
```

## 📊 Native Jupyter Integration

Run and monitor workflows directly from notebooks:

```python
# In Jupyter cell
import flyte

flyte.init_from_config()
run = flyte.run(my_workflow, data=large_dataset)

# Stream logs in real-time
run.logs.stream()

# Get outputs when complete
results = run.wait()
```

## 🔧 Configuration & Deployment

### Configuration File

```yaml
# config.yaml
endpoint: https://my-flyte-instance.com
project: ml-team
domain: production
image:
  builder: local
  registry: ghcr.io/my-org
auth:
  type: oauth2
```

### Deploy and Run

```bash
# Deploy tasks to remote cluster
flyte deploy my_workflow.py

# Run deployed workflow
flyte run my_workflow --input-file params.json

# Monitor execution
flyte logs <execution-id>
```

## Migration from Flyte 1

| Flyte 1 | Flyte 2 |
|---------|---------|
| `@workflow` + `@task` | `@env.task` only |
| `flytekit.map()` | `await asyncio.gather()` |
| `@dynamic` workflows | Regular `@env.task` with loops |
| `flytekit.conditional()` | Python `if/else` |
| `LaunchPlan` schedules | `@env.task(on_schedule=...)` |
| Workflow failure handlers | Python `try/except` |

## 🤝 Contributing

We welcome contributions! Whether it's:

- 🐛 **Bug fixes**
- ✨ **New features**
- 📚 **Documentation improvements**
- 🧪 **Testing enhancements**

<<<<<<< HEAD
### Setup & Iteration Cycle
To get started, make sure you start from a new virtual environment and install this package in editable mode. Feel free
to use any Python version from 3.10 to 3.13.

```bash
uv venv --python 3.13
uv pip install -e .
```

Installing the package in editable mode will change the definition of the default `Image()` object to use a locally
build wheel. To build the wheel run the `make` target, followed by the build script.

```bash
make dist
python maint_tools/build_default_image.py
```
Note that you'll need to 

=======
>>>>>>> 930e65bb
## 📄 License

Flyte 2 is licensed under the [Apache 2.0 License](LICENSE).<|MERGE_RESOLUTION|>--- conflicted
+++ resolved
@@ -285,7 +285,6 @@
 - 📚 **Documentation improvements**
 - 🧪 **Testing enhancements**
 
-<<<<<<< HEAD
 ### Setup & Iteration Cycle
 To get started, make sure you start from a new virtual environment and install this package in editable mode. Feel free
 to use any Python version from 3.10 to 3.13.
@@ -304,8 +303,6 @@
 ```
 Note that you'll need to 
 
-=======
->>>>>>> 930e65bb
 ## 📄 License
 
 Flyte 2 is licensed under the [Apache 2.0 License](LICENSE).