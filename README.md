# Flyte 2 SDK 🚀

**The next-generation Python SDK for scalable, distributed workflows**

[![Version](https://img.shields.io/pypi/v/flyte?label=version&color=blue)](https://pypi.org/project/flyte/)
[![Python](https://img.shields.io/pypi/pyversions/flyte?color=brightgreen)](https://pypi.org/project/flyte/)
[![License](https://img.shields.io/badge/license-Apache%202.0-orange)](LICENSE)

> ⚡ **Pure Python workflows** • 🔄 **Async-first parallelism** • 🛠️ **Zero DSL constraints** • 📊 **Sub-task observability**

## 🌍 Ecosystem & Resources

- **📖 Documentation**: [Docs Link](https://www.union.ai/docs/v2/flyte/user-guide/)
- **▶️ Getting Started**: [Docs Link](https://www.union.ai/docs/v2/flyte/user-guide/getting-started/)
- **💬 Community**: [Slack](https://slack.flyte.org/) | [GitHub Discussions](https://github.com/flyteorg/flyte/discussions)  
- **🎓 Examples**: [GitHub Examples](https://github.com/flyteorg/flyte-sdk/tree/main/examples)
- **🐛 Issues**: [Bug Reports](https://github.com/flyteorg/flyte/issues)

## What is Flyte 2?

Flyte 2 represents a fundamental shift from constrained domain-specific languages to **pure Python workflows**. Write data pipelines, ML training jobs, and distributed compute exactly like you write Python—because it *is* Python.

```python
import flyte

env = flyte.TaskEnvironment("hello_world")

@env.task
async def process_data(data: list[str]) -> list[str]:
    # Use any Python construct: loops, conditionals, try/except
    results = []
    for item in data:
        if len(item) > 5:
            results.append(await transform_item(item))
    return results

@env.task
async def transform_item(item: str) -> str:
    return f"processed: {item.upper()}"

if __name__ == "__main__":
    flyte.init()
    result = flyte.run(process_data, data=["hello", "world", "flyte"])
```

## 🌟 Why Flyte 2?

<<<<<<< HEAD
| Feature Highlight | Flyte 1 | Flyte 2 |
|-| ------- | ------- |
| **No More Workflow DSL** | ❌ `@workflow` decorators with Python subset limitations | ✅ **Pure Python**: loops, conditionals, error handling, dynamic structures |
| **Async-First Parallelism** | ❌ Custom `map()` functions and workflow-specific parallel constructs | ✅ **Native `asyncio`**: `await asyncio.gather()` for distributed parallel execution |
| **Fine-Grained Observability** | ❌ Task-level logging only | ✅ **Function-level tracing** with `@flyte.trace` for sub-task checkpoints |
=======
### **No More Workflow DSL**
- ❌ `@workflow` decorators with Python subset limitations
- ✅ **Pure Python**: loops, conditionals, error handling, dynamic structures

### **Async-First Parallelism**
- ❌ Custom `map()` functions and workflow-specific parallel constructs
- ✅ **Native `asyncio`**: `await asyncio.gather()` for distributed parallel execution

### **True Container Reusability**
- ❌ Cold container starts for every task
- ✅ **Millisecond scheduling** with warm, reusable container pools

### **Fine-Grained Observability**
- ❌ Task-level logging only
- ✅ **Function-level tracing** with `@flyte.trace` for sub-task checkpoints
>>>>>>> 07e6b857

## 🚀 Quick Start

### Installation

```bash
# Install uv package manager
curl -LsSf https://astral.sh/uv/install.sh | sh

# Create virtual environment
uv venv && source .venv/bin/activate

# Install Flyte 2 (beta)
uv pip install --prerelease=allow flyte
```

### Your First Workflow

```python
# hello.py
# /// script
# requires-python = ">=3.10"
# dependencies = ["flyte>=0.2.0"]
# ///

import flyte

env = flyte.TaskEnvironment(
    name="hello_world",
    resources=flyte.Resources(memory="250Mi")
)

@env.task
def calculate(x: int) -> int:
    return x * 2 + 5

@env.task
async def main(numbers: list[int]) -> float:
    # Parallel execution across distributed containers
    results = await asyncio.gather(*[
        calculate.aio(num) for num in numbers
    ])
    return sum(results) / len(results)

if __name__ == "__main__":
    flyte.init_from_config("config.yaml")
    run = flyte.run(main, numbers=list(range(10)))
    print(f"Result: {run.result}")
    print(f"View at: {run.url}")
```

```bash
# Run locally, execute remotely
uv run --prerelease=allow hello.py
```

## 🏗️ Core Concepts

### **TaskEnvironments**: Container Configuration Made Simple

```python
# Group tasks with shared configuration
env = flyte.TaskEnvironment(
    name="ml_pipeline",
    image=flyte.Image.from_debian_base().with_pip_packages(
        "torch", "pandas", "scikit-learn"
    ),
    resources=flyte.Resources(cpu=4, memory="8Gi", gpu=1),
    reusable=flyte.ReusePolicy(replicas=3, idle_ttl=300)
)

@env.task
def train_model(data: flyte.File) -> flyte.File:
    # Runs in configured container with GPU access
    pass

@env.task
def evaluate_model(model: flyte.File, test_data: flyte.File) -> dict:
    # Same container configuration, different instance
    pass
```

### **Pure Python Workflows**: No More DSL Constraints

```python
@env.task
async def dynamic_pipeline(config: dict) -> list[str]:
    results = []

    # ✅ Use any Python construct
    for dataset in config["datasets"]:
        try:
            # ✅ Native error handling
            if dataset["type"] == "batch":
                result = await process_batch(dataset)
            else:
                result = await process_stream(dataset)
            results.append(result)
        except ValidationError as e:
            # ✅ Custom error recovery
            result = await handle_error(dataset, e)
            results.append(result)

    return results
```

### **Async Parallelism**: Distributed by Default

```python
@env.task
async def parallel_training(hyperparams: list[dict]) -> dict:
    # Each model trains on separate infrastructure
    models = await asyncio.gather(*[
        train_model.aio(params) for params in hyperparams
    ])

    # Evaluate all models in parallel
    evaluations = await asyncio.gather(*[
        evaluate_model.aio(model) for model in models
    ])

    # Find best model
    best_idx = max(range(len(evaluations)),
                   key=lambda i: evaluations[i]["accuracy"])
    return {"best_model": models[best_idx], "accuracy": evaluations[best_idx]}
```

## 🎯 Advanced Features

### **Sub-Task Observability with Tracing**

```python
@flyte.trace
async def expensive_computation(data: str) -> str:
    # Function-level checkpointing - recoverable on failure
    result = await call_external_api(data)
    return process_result(result)

@env.task(cache=flyte.Cache(behavior="auto"))
async def main_task(inputs: list[str]) -> list[str]:
    results = []
    for inp in inputs:
        # If task fails here, it resumes from the last successful trace
        result = await expensive_computation(inp)
        results.append(result)
    return results
```

### **Remote Task Execution**

```python
import flyte.remote

# Reference tasks deployed elsewhere
torch_task = flyte.remote.Task.get("torch_env.train_model", auto_version="latest")
spark_task = flyte.remote.Task.get("spark_env.process_data", auto_version="latest")

@env.task
async def orchestrator(raw_data: flyte.File) -> flyte.File:
    # Execute Spark job on big data cluster
    processed = await spark_task(raw_data)

    # Execute PyTorch training on GPU cluster
    model = await torch_task(processed)

    return model
```

## 📊 Native Jupyter Integration

Run and monitor workflows directly from notebooks:

```python
# In Jupyter cell
import flyte

flyte.init_from_config()
run = flyte.run(my_workflow, data=large_dataset)

# Stream logs in real-time
run.logs.stream()

# Get outputs when complete
results = run.wait()
```

## 🔧 Configuration & Deployment

### Configuration File

```yaml
# config.yaml
endpoint: https://my-flyte-instance.com
project: ml-team
domain: production
image:
  builder: local
  registry: ghcr.io/my-org
auth:
  type: oauth2
```

### Deploy and Run

```bash
# Deploy tasks to remote cluster
flyte deploy my_workflow.py

# Run deployed workflow
flyte run my_workflow --input-file params.json

# Monitor execution
flyte logs <execution-id>
```

## Migration from Flyte 1

| Flyte 1 | Flyte 2 |
|---------|---------|
| `@workflow` + `@task` | `@env.task` only |
| `flytekit.map()` | `await asyncio.gather()` |
| `@dynamic` workflows | Regular `@env.task` with loops |
| `flytekit.conditional()` | Python `if/else` |
| `LaunchPlan` schedules | `@env.task(on_schedule=...)` |
| Workflow failure handlers | Python `try/except` |

<<<<<<< HEAD
=======
### Example Migration

```python
# Flyte 1
@flytekit.workflow
def old_workflow(data: list[str]) -> list[str]:
    return [process_item(item=item) for item in data]

# Flyte 2
@env.task
async def new_workflow(data: list[str]) -> list[str]:
    return await asyncio.gather(*[
        process_item.aio(item) for item in data
    ])
```

## 🌍 Ecosystem & Resources

- [📖 **Documentation**](https://www.union.ai/docs/v2/flyte)
- [💬 **Slack**](https://flyte-org.slack.com)
- [🎓 **Examples**](https://github.com/flyteorg/flyte-sdk/tree/main/examples)
- [🐛 **Issues**](https://github.com/flyteorg/flyte-sdk/issues)
>>>>>>> 07e6b857

## 🤝 Contributing

We welcome contributions! Whether it's:

- 🐛 **Bug fixes**
- ✨ **New features**
- 📚 **Documentation improvements**
- 🧪 **Testing enhancements**

## 📄 License

<<<<<<< HEAD
Flyte 2 is licensed under the [Apache 2.0 License](LICENSE).
=======
Flyte 2 is licensed under the [Apache 2.0 License](LICENSE).

---

**Ready to build the future of distributed computing with pure Python?**

⭐ **Star this repo** | [🚀 **Get Started Now**](https://www.union.ai/docs/v2/flyte/user-guide/getting-started/) | [💬 **Join our Community**](https://flyte-org.slack.com)
>>>>>>> 07e6b857
<|MERGE_RESOLUTION|>--- conflicted
+++ resolved
@@ -45,29 +45,11 @@
 
 ## 🌟 Why Flyte 2?
 
-<<<<<<< HEAD
 | Feature Highlight | Flyte 1 | Flyte 2 |
 |-| ------- | ------- |
 | **No More Workflow DSL** | ❌ `@workflow` decorators with Python subset limitations | ✅ **Pure Python**: loops, conditionals, error handling, dynamic structures |
 | **Async-First Parallelism** | ❌ Custom `map()` functions and workflow-specific parallel constructs | ✅ **Native `asyncio`**: `await asyncio.gather()` for distributed parallel execution |
 | **Fine-Grained Observability** | ❌ Task-level logging only | ✅ **Function-level tracing** with `@flyte.trace` for sub-task checkpoints |
-=======
-### **No More Workflow DSL**
-- ❌ `@workflow` decorators with Python subset limitations
-- ✅ **Pure Python**: loops, conditionals, error handling, dynamic structures
-
-### **Async-First Parallelism**
-- ❌ Custom `map()` functions and workflow-specific parallel constructs
-- ✅ **Native `asyncio`**: `await asyncio.gather()` for distributed parallel execution
-
-### **True Container Reusability**
-- ❌ Cold container starts for every task
-- ✅ **Millisecond scheduling** with warm, reusable container pools
-
-### **Fine-Grained Observability**
-- ❌ Task-level logging only
-- ✅ **Function-level tracing** with `@flyte.trace` for sub-task checkpoints
->>>>>>> 07e6b857
 
 ## 🚀 Quick Start
 
@@ -294,32 +276,6 @@
 | `LaunchPlan` schedules | `@env.task(on_schedule=...)` |
 | Workflow failure handlers | Python `try/except` |
 
-<<<<<<< HEAD
-=======
-### Example Migration
-
-```python
-# Flyte 1
-@flytekit.workflow
-def old_workflow(data: list[str]) -> list[str]:
-    return [process_item(item=item) for item in data]
-
-# Flyte 2
-@env.task
-async def new_workflow(data: list[str]) -> list[str]:
-    return await asyncio.gather(*[
-        process_item.aio(item) for item in data
-    ])
-```
-
-## 🌍 Ecosystem & Resources
-
-- [📖 **Documentation**](https://www.union.ai/docs/v2/flyte)
-- [💬 **Slack**](https://flyte-org.slack.com)
-- [🎓 **Examples**](https://github.com/flyteorg/flyte-sdk/tree/main/examples)
-- [🐛 **Issues**](https://github.com/flyteorg/flyte-sdk/issues)
->>>>>>> 07e6b857
-
 ## 🤝 Contributing
 
 We welcome contributions! Whether it's:
@@ -331,14 +287,4 @@
 
 ## 📄 License
 
-<<<<<<< HEAD
-Flyte 2 is licensed under the [Apache 2.0 License](LICENSE).
-=======
-Flyte 2 is licensed under the [Apache 2.0 License](LICENSE).
-
----
-
-**Ready to build the future of distributed computing with pure Python?**
-
-⭐ **Star this repo** | [🚀 **Get Started Now**](https://www.union.ai/docs/v2/flyte/user-guide/getting-started/) | [💬 **Join our Community**](https://flyte-org.slack.com)
->>>>>>> 07e6b857
+Flyte 2 is licensed under the [Apache 2.0 License](LICENSE).