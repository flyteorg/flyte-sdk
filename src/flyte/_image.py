from __future__ import annotations

import base64
import hashlib
import sys
import typing
from abc import abstractmethod
from dataclasses import asdict, dataclass, field, fields
from functools import cached_property
from pathlib import Path
from typing import TYPE_CHECKING, ClassVar, Dict, List, Literal, Optional, Tuple, TypeVar, Union

import rich.repr
from packaging.version import Version

if TYPE_CHECKING:
    from flyte import Secret, SecretRequest

# Supported Python versions
PYTHON_3_10 = (3, 10)
PYTHON_3_11 = (3, 11)
PYTHON_3_12 = (3, 12)
PYTHON_3_13 = (3, 13)

# 0 is a file, 1 is a directory
CopyConfigType = Literal[0, 1]

T = TypeVar("T")


def _ensure_tuple(val: Union[T, List[T], Tuple[T, ...]]) -> Tuple[T] | Tuple[T, ...]:
    """
    Ensure that the input is a tuple. If it is a string, convert it to a tuple with one element.
    If it is a list, convert it to a tuple.
    """
    if isinstance(val, list):
        return tuple(val)
    elif isinstance(val, tuple):
        return val
    else:
        return (val,)


@rich.repr.auto
@dataclass(frozen=True, repr=True, kw_only=True)
class Layer:
    """
    This is an abstract representation of Container Image Layers, which can be used to create
     layered images programmatically.
    """

    @abstractmethod
    def update_hash(self, hasher: hashlib._Hash):
        """
        This method should be implemented by subclasses to provide a hash representation of the layer.

        :param hasher: The hash object to update with the layer's data.
        """
        print("hash hash")

    def validate(self):
        """
        Raise any validation errors for the layer
        :return:
        """

    def identifier(self) -> str:
        """
        This method computes a unique identifier for the layer based on its properties.
        It is used to identify the layer in the image cache.

        It is also used to compute a unique identifier for the image itself, which is a combination of all the layers.
        This identifier is used to look up previously built images in the image cache. So having a consistent
        identifier is important for the image cache to work correctly.

        :return: A unique identifier for the layer.
        """
        ignore_fields: list[str] = []
        for f in fields(self):
            if f.metadata.get("identifier", True) is False:
                ignore_fields.append(f.name)
        d = asdict(self)
        for v in ignore_fields:
            d.pop(v)

        return str(d)


@rich.repr.auto
@dataclass(kw_only=True, frozen=True, repr=True)
class PipOption:
    index_url: Optional[str] = None
    extra_index_urls: Optional[Tuple[str] | Tuple[str, ...] | List[str]] = None
    pre: bool = False
    extra_args: Optional[str] = None
    secret_mounts: Optional[Tuple[str | Secret, ...]] = None

    def get_pip_install_args(self) -> List[str]:
        pip_install_args = []
        if self.index_url:
            pip_install_args.append(f"--index-url {self.index_url}")

        if self.extra_index_urls:
            pip_install_args.extend([f"--extra-index-url {url}" for url in self.extra_index_urls])

        if self.pre:
            pip_install_args.append("--pre")

        if self.extra_args:
            pip_install_args.append(self.extra_args)
        return pip_install_args

    def update_hash(self, hasher: hashlib._Hash):
        """
        Update the hash with the PipOption
        """
        hash_input = ""
        if self.index_url:
            hash_input += self.index_url
        if self.extra_index_urls:
            for url in self.extra_index_urls:
                hash_input += url
        if self.pre:
            hash_input += str(self.pre)
        if self.extra_args:
            hash_input += self.extra_args
        if self.secret_mounts:
            for secret_mount in self.secret_mounts:
                hash_input += str(secret_mount)

        hasher.update(hash_input.encode("utf-8"))


@rich.repr.auto
@dataclass(kw_only=True, frozen=True, repr=True)
class PipPackages(PipOption, Layer):
    packages: Optional[Tuple[str, ...]] = None

    def update_hash(self, hasher: hashlib._Hash):
        """
        Update the hash with the pip packages
        """
        super().update_hash(hasher)
        hash_input = ""
        if self.packages:
            for package in self.packages:
                hash_input += package

        hasher.update(hash_input.encode("utf-8"))


@rich.repr.auto
@dataclass(kw_only=True, frozen=True, repr=True)
class PythonWheels(PipOption, Layer):
    wheel_dir: Path = field(metadata={"identifier": False})
    wheel_dir_name: str = field(init=False)
    package_name: str

    def __post_init__(self):
        object.__setattr__(self, "wheel_dir_name", self.wheel_dir.name)

    def update_hash(self, hasher: hashlib._Hash):
        super().update_hash(hasher)
        from ._utils import filehash_update

        # Iterate through all the wheel files in the directory and update the hash
        for wheel_file in self.wheel_dir.glob("*.whl"):
            if not wheel_file.is_file():
                # Skip if it's not a file (e.g., directory or symlink)
                continue
            filehash_update(wheel_file, hasher)


@rich.repr.auto
@dataclass(kw_only=True, frozen=True, repr=True)
class Requirements(PipPackages):
    file: Path

    def update_hash(self, hasher: hashlib._Hash):
        from ._utils import filehash_update

        super().update_hash(hasher)
        filehash_update(self.file, hasher)


@rich.repr.auto
@dataclass(frozen=True, repr=True)
class UVProject(PipOption, Layer):
    pyproject: Path
    uvlock: Path

    def validate(self):
        if not self.pyproject.exists():
            raise FileNotFoundError(f"pyproject.toml file {self.pyproject} does not exist")
        if not self.pyproject.is_file():
            raise ValueError(f"Pyproject file {self.pyproject} is not a file")
        if not self.uvlock.exists():
            raise ValueError(f"UVLock file {self.uvlock} does not exist")
        super().validate()

    def update_hash(self, hasher: hashlib._Hash):
        from ._utils import filehash_update

        super().update_hash(hasher)
        filehash_update(self.uvlock, hasher)
        filehash_update(self.pyproject, hasher)


@rich.repr.auto
@dataclass(frozen=True, repr=True)
class PoetryProject(Layer):
<<<<<<< HEAD
=======
    """
    Poetry does not use pip options, so the PoetryProject class do not inherits PipOption class
    """
>>>>>>> 56431f22
    pyproject: Path
    poetry_lock: Path
    extra_args: Optional[str] = None
    secret_mounts: Optional[Tuple[str | Secret, ...]] = None

    def validate(self):
        if not self.pyproject.exists():
            raise FileNotFoundError(f"pyproject.toml file {self.pyproject} does not exist")
        if not self.pyproject.is_file():
            raise ValueError(f"Pyproject file {self.pyproject} is not a file")
        if not self.poetry_lock.exists():
            raise ValueError(f"poetry.lock file {self.poetry_lock} does not exist")
        super().validate()

    def update_hash(self, hasher: hashlib._Hash):
        from ._utils import filehash_update

        hash_input = ""
        if self.extra_args:
            hash_input += self.extra_args
        if self.secret_mounts:
            for secret_mount in self.secret_mounts:
                hash_input += str(secret_mount)
        hasher.update(hash_input.encode("utf-8"))
        filehash_update(self.poetry_lock, hasher)
<<<<<<< HEAD

    def get_poetry_install_args(self) -> List[str]:
        poetry_install_args = []
        if self.extra_args:
            poetry_install_args.append(self.extra_args)
        return poetry_install_args
=======
        filehash_update(self.pyproject, hasher)
>>>>>>> 56431f22


@rich.repr.auto
@dataclass(frozen=True, repr=True)
class UVScript(PipOption, Layer):
    script: Path = field(metadata={"identifier": False})
    script_name: str = field(init=False)

    def __post_init__(self):
        object.__setattr__(self, "script_name", self.script.name)

    def validate(self):
        if not self.script.exists():
            raise FileNotFoundError(f"UV script {self.script} does not exist")
        if not self.script.is_file():
            raise ValueError(f"UV script {self.script} is not a file")
        if not self.script.suffix == ".py":
            raise ValueError(f"UV script {self.script} must have a .py extension")
        super().validate()

    def update_hash(self, hasher: hashlib._Hash):
        from ._utils import parse_uv_script_file

        header = parse_uv_script_file(self.script)
        h_tuple = _ensure_tuple(header)
        if h_tuple:
            hasher.update(h_tuple.__str__().encode("utf-8"))
        super().update_hash(hasher)


@rich.repr.auto
@dataclass(frozen=True, repr=True)
class AptPackages(Layer):
    packages: Tuple[str, ...]
    secret_mounts: Optional[Tuple[str | Secret, ...]] = None

    def update_hash(self, hasher: hashlib._Hash):
        hash_input = "".join(self.packages)

        if self.secret_mounts:
            for secret_mount in self.secret_mounts:
                hash_input += str(secret_mount)
        hasher.update(hash_input.encode("utf-8"))


@rich.repr.auto
@dataclass(frozen=True, repr=True)
class Commands(Layer):
    commands: Tuple[str, ...]
    secret_mounts: Optional[Tuple[str | Secret, ...]] = None

    def update_hash(self, hasher: hashlib._Hash):
        hash_input = "".join(self.commands)

        if self.secret_mounts:
            for secret_mount in self.secret_mounts:
                hash_input += str(secret_mount)
        hasher.update(hash_input.encode("utf-8"))


@rich.repr.auto
@dataclass(frozen=True, repr=True)
class WorkDir(Layer):
    workdir: str

    def update_hash(self, hasher: hashlib._Hash):
        hasher.update(self.workdir.encode("utf-8"))


@rich.repr.auto
@dataclass(frozen=True, repr=True)
class DockerIgnore(Layer):
    path: str

    def update_hash(self, hasher: hashlib._Hash):
        hasher.update(self.path.encode("utf-8"))


@rich.repr.auto
@dataclass(frozen=True, repr=True)
class CopyConfig(Layer):
    path_type: CopyConfigType = field(metadata={"identifier": True})
    src: Path = field(metadata={"identifier": False})
    dst: str
    src_name: str

    def __post_init__(self):
        if self.path_type not in (0, 1):
            raise ValueError(f"Invalid path_type {self.path_type}, must be 0 (file) or 1 (directory)")

    def validate(self):
        if not self.src.exists():
            raise ValueError(f"Source folder {self.src.absolute()} does not exist")
        if not self.src.is_dir() and self.path_type == 1:
            raise ValueError(f"Source folder {self.src.absolute()} is not a directory")
        if not self.src.is_file() and self.path_type == 0:
            raise ValueError(f"Source file {self.src.absolute()} is not a file")

    def update_hash(self, hasher: hashlib._Hash):
        from ._utils import update_hasher_for_source

        update_hasher_for_source(self.src, hasher)
        if self.dst:
            hasher.update(self.dst.encode("utf-8"))


@rich.repr.auto
@dataclass(frozen=True, repr=True)
class _DockerLines(Layer):
    """
    This is an internal class and should only be used by the default images. It is not supported by most
    builders so please don't use it.
    """

    lines: Tuple[str, ...]

    def update_hash(self, hasher: hashlib._Hash):
        hasher.update("".join(self.lines).encode("utf-8"))


@rich.repr.auto
@dataclass(frozen=True, repr=True)
class Env(Layer):
    """
    This is an internal class and should only be used by the default images. It is not supported by most
    builders so please don't use it.
    """

    env_vars: Tuple[Tuple[str, str], ...] = field(default_factory=tuple)

    def update_hash(self, hasher: hashlib._Hash):
        txt = [f"{k}={v}" for k, v in self.env_vars]
        hasher.update(" ".join(txt).encode("utf-8"))

    @classmethod
    def from_dict(cls, envs: Dict[str, str]) -> Env:
        return cls(env_vars=tuple((k, v) for k, v in envs.items()))


Architecture = Literal["linux/amd64", "linux/arm64"]

_BASE_REGISTRY = "ghcr.io/flyteorg"
_DEFAULT_IMAGE_NAME = "flyte"


def _detect_python_version() -> Tuple[int, int]:
    """
    Detect the current Python version.
    :return: Tuple of major and minor version
    """
    return sys.version_info.major, sys.version_info.minor


@dataclass(frozen=True, repr=True, eq=True)
class Image:
    """
    This is a representation of Container Images, which can be used to create layered images programmatically.

    Use by first calling one of the base constructor methods. These all begin with `from` or `default_`
    The image can then be amended with additional layers using the various `with_*` methods.

    Invariant for this class: The construction of Image objects must be doable everywhere. That is, if a
      user has a custom image that is not accessible, calling .with_source_file on a file that doesn't exist, the
      instantiation of the object itself must still go through. Further, the .identifier property of the image must
      also still go through. This is because it may have been already built somewhere else.
      Use validate() functions to check each layer for actual errors. These are invoked at actual
      build time. See self.id for more information
    """

    # These are base properties of an image
    base_image: Optional[str] = field(default=None)
    dockerfile: Optional[Path] = field(default=None)
    registry: Optional[str] = field(default=None)
    name: Optional[str] = field(default=None)
    platform: Tuple[Architecture, ...] = field(default=("linux/amd64",))
    python_version: Tuple[int, int] = field(default_factory=_detect_python_version)

    # For .auto() images. Don't compute an actual identifier.
    _identifier_override: Optional[str] = field(default=None, init=False)

    # Layers to be added to the image. In init, because frozen, but users shouldn't access, so underscore.
    _layers: Tuple[Layer, ...] = field(default_factory=tuple)

    # Only settable internally.
    _tag: Optional[str] = field(default=None, init=False)

    _DEFAULT_IMAGE_PREFIXES: ClassVar = {
        PYTHON_3_10: "py3.10-",
        PYTHON_3_11: "py3.11-",
        PYTHON_3_12: "py3.12-",
        PYTHON_3_13: "py3.13-",
    }

    # class-level token not included in __init__
    _token: ClassVar[object] = object()

    # check for the guard that we put in place
    def __post_init__(self):
        if object.__getattribute__(self, "__dict__").pop("_guard", None) is not Image._token:
            raise TypeError(
                "Direct instantiation of Image not allowed, please use one of the various from_...() methods instead"
            )

    # Private constructor for internal use only
    @classmethod
    def _new(cls, **kwargs) -> Image:
        # call the normal __init__, injecting a private keyword that users won't know
        obj = cls.__new__(cls)  # allocate
        object.__setattr__(obj, "_guard", cls._token)  # set guard to prevent direct construction
        cls.__init__(obj, **kwargs)  # run dataclass generated __init__
        return obj

    @cached_property
    def identifier(self) -> str:
        """
        This identifier is a hash of the layers and properties of the image. It is used to look up previously built
        images. Why is this useful? For example, if a user has Image.from_uv_base().with_source_file("a/local/file"),
        it's not necessarily the case that that file exists within the image (further commands may have removed/changed
        it), and certainly not the case that the path to the file, inside the image (which is used as part of the layer
        hash computation), is the same. That is, inside the image when a task runs, as we come across the same Image
        declaration, we need a way of identifying the image and its uri, without hashing all the layers again. This
        is what this identifier is for. See the ImageCache object for additional information.

        :return: A unique identifier of the Image
        """
        if self._identifier_override:
            return self._identifier_override

        # Only get the non-None values in the Image to ensure the hash is consistent
        # across different SDK versions.
        # Layers can specify a _compute_identifier optionally, but the default will just stringify
        image_dict = asdict(
            self,
            dict_factory=lambda x: {k: v for (k, v) in x if v is not None and k not in ("_layers", "python_version")},
        )
        layers_str_repr = "".join([layer.identifier() for layer in self._layers])
        image_dict["layers"] = layers_str_repr
        spec_bytes = image_dict.__str__().encode("utf-8")
        return base64.urlsafe_b64encode(hashlib.md5(spec_bytes).digest()).decode("ascii").rstrip("=")

    def validate(self):
        for layer in self._layers:
            layer.validate()

    @classmethod
    def _get_default_image_for(
        cls,
        python_version: Tuple[int, int],
        flyte_version: Optional[str] = None,
        install_flyte: bool = True,
        platform: Optional[Tuple[Architecture, ...]] = None,
    ) -> Image:
        # Would love a way to move this outside of this class (but still needs to be accessible via Image.auto())
        # this default image definition may need to be updated once there is a released pypi version
        from flyte._version import __version__

        dev_mode = (__version__ and "dev" in __version__) and not flyte_version and install_flyte
        if install_flyte is False:
            preset_tag = f"py{python_version[0]}.{python_version[1]}"
        else:
            if flyte_version is None:
                flyte_version = __version__.replace("+", "-")
            suffix = flyte_version if flyte_version.startswith("v") else f"v{flyte_version}"
            preset_tag = f"py{python_version[0]}.{python_version[1]}-{suffix}"
        image = Image._new(
            base_image=f"python:{python_version[0]}.{python_version[1]}-slim-bookworm",
            registry=_BASE_REGISTRY,
            name=_DEFAULT_IMAGE_NAME,
            python_version=python_version,
            platform=("linux/amd64", "linux/arm64") if platform is None else platform,
        )
        labels_and_user = _DockerLines(
            (
                "LABEL org.opencontainers.image.authors='Union.AI <info@union.ai>'",
                "LABEL org.opencontainers.image.source=https://github.com/flyteorg/flyte",
                "RUN useradd --create-home --shell /bin/bash flytekit &&"
                " chown -R flytekit /root && chown -R flytekit /home",
                "WORKDIR /root",
            )
        )
        image = image.clone(addl_layer=labels_and_user)
        image = image.with_env_vars(
            {
                "VIRTUAL_ENV": "/opt/venv",
                "PATH": "/opt/venv/bin:$PATH",
                "PYTHONPATH": "/root",
                "UV_LINK_MODE": "copy",
            }
        )
        image = image.with_apt_packages("build-essential", "ca-certificates")

        if install_flyte:
            if dev_mode:
                image = image.with_local_v2()
            else:
                flyte_version = typing.cast(str, flyte_version)
                if Version(flyte_version).is_devrelease or Version(flyte_version).is_prerelease:
                    image = image.with_pip_packages(f"flyte=={flyte_version}", pre=True)
                else:
                    image = image.with_pip_packages(f"flyte=={flyte_version}")
        if not dev_mode:
            object.__setattr__(image, "_tag", preset_tag)
        # Set this to auto for all auto images because the meaning of "auto" can change (based on logic inside
        # _get_default_image_for, acts differently in a running task container) so let's make sure it stays auto.
        object.__setattr__(image, "_identifier_override", "auto")

        return image

    @classmethod
    def from_debian_base(
        cls,
        python_version: Optional[Tuple[int, int]] = None,
        flyte_version: Optional[str] = None,
        install_flyte: bool = True,
        registry: Optional[str] = None,
        name: Optional[str] = None,
        platform: Optional[Tuple[Architecture, ...]] = None,
    ) -> Image:
        """
        Use this method to start using the default base image, built from this library's base Dockerfile
        Default images are multi-arch amd/arm64

        :param python_version: If not specified, will use the current Python version
        :param flyte_version: Union version to use
        :param install_flyte: If True, will install the flyte library in the image
        :param registry: Registry to use for the image
        :param name: Name of the image if you want to override the default name
        :param platform: Platform to use for the image, default is linux/amd64, use tuple for multiple values
            Example: ("linux/amd64", "linux/arm64")

        :return: Image
        """
        if python_version is None:
            python_version = _detect_python_version()

        base_image = cls._get_default_image_for(
            python_version=python_version,
            flyte_version=flyte_version,
            install_flyte=install_flyte,
            platform=platform,
        )

        if registry or name:
            return base_image.clone(registry=registry, name=name)

        # # Set this to auto for all auto images because the meaning of "auto" can change (based on logic inside
        # # _get_default_image_for, acts differently in a running task container) so let's make sure it stays auto.
        # object.__setattr__(base_image, "_identifier_override", "auto")
        return base_image

    @classmethod
    def from_base(cls, image_uri: str) -> Image:
        """
        Use this method to start with a pre-built base image. This image must already exist in the registry of course.

        :param image_uri: The full URI of the image, in the format <registry>/<name>:<tag>
        :return:
        """
        img = cls._new(base_image=image_uri)
        return img

    @classmethod
    def from_uv_script(
        cls,
        script: Path | str,
        *,
        name: str,
        registry: str | None = None,
        python_version: Optional[Tuple[int, int]] = None,
        index_url: Optional[str] = None,
        extra_index_urls: Union[str, List[str], Tuple[str, ...], None] = None,
        pre: bool = False,
        extra_args: Optional[str] = None,
        platform: Optional[Tuple[Architecture, ...]] = None,
        secret_mounts: Optional[SecretRequest] = None,
    ) -> Image:
        """
        Use this method to create a new image with the specified uv script.
        It uses the header of the script to determine the python version, dependencies to install.
        The script must be a valid uv script, otherwise an error will be raised.

        Usually the header of the script will look like this:
        Example:
        ```python
        #!/usr/bin/env -S uv run --script
        # /// script
        # requires-python = ">=3.12"
        # dependencies = ["httpx"]
        # ///
        ```

        For more information on the uv script format, see the documentation:
        [UV: Declaring script dependencies](https://docs.astral.sh/uv/guides/scripts/#declaring-script-dependencies)

        :param name: name of the image
        :param registry: registry to use for the image
        :param python_version: Python version to use for the image, if not specified, will use the current Python
        version
        :param script: path to the uv script
        :param platform: architecture to use for the image, default is linux/amd64, use tuple for multiple values
        :param python_version: Python version for the image, if not specified, will use the current Python version
        :param index_url: index url to use for pip install, default is None
        :param extra_index_urls: extra index urls to use for pip install, default is None
        :param pre: whether to allow pre-release versions, default is False
        :param extra_args: extra arguments to pass to pip install, default is None
        :param secret_mounts: Secret mounts to use for the image, default is None.

        :return: Image

        Args:
            secret_mounts:
        """
        ll = UVScript(
            script=Path(script),
            index_url=index_url,
            extra_index_urls=_ensure_tuple(extra_index_urls) if extra_index_urls else None,
            pre=pre,
            extra_args=extra_args,
            secret_mounts=_ensure_tuple(secret_mounts) if secret_mounts else None,
        )

        img = cls.from_debian_base(registry=registry, name=name, python_version=python_version, platform=platform)

        return img.clone(addl_layer=ll)

    def clone(
        self,
        registry: Optional[str] = None,
        name: Optional[str] = None,
        python_version: Optional[Tuple[int, int]] = None,
        addl_layer: Optional[Layer] = None,
    ) -> Image:
        """
        Use this method to clone the current image and change the registry and name

        :param registry: Registry to use for the image
        :param name: Name of the image
        :param python_version: Python version for the image, if not specified, will use the current Python version
        :param addl_layer: Additional layer to add to the image. This will be added to the end of the layers.

        :return:
        """
        if addl_layer and self.dockerfile:
            # We don't know how to inspect dockerfiles to know what kind it is (OS, python version, uv vs poetry, etc)
            # so there's no guarantee any of the layering logic will work.
            raise ValueError(
                "Flyte current cannot add additional layers to a Dockerfile-based Image."
                " Please amend the dockerfile directly."
            )
        registry = registry if registry else self.registry
        name = name if name else self.name
        if addl_layer and (not name):
            raise ValueError(
                f"Cannot add additional layer {addl_layer} to an image without name. Please first clone()."
            )
        new_layers = (*self._layers, addl_layer) if addl_layer else self._layers
        img = Image._new(
            base_image=self.base_image,
            dockerfile=self.dockerfile,
            registry=registry,
            name=name,
            platform=self.platform,
            python_version=python_version or self.python_version,
            _layers=new_layers,
        )

        return img

    @classmethod
    def from_dockerfile(
        cls, file: Path, registry: str, name: str, platform: Union[Architecture, Tuple[Architecture, ...], None] = None
    ) -> Image:
        """
        Use this method to create a new image with the specified dockerfile. Note you cannot use additional layers
        after this, as the system doesn't attempt to parse/understand the Dockerfile, and what kind of setup it has
        (python version, uv vs poetry, etc), so please put all logic into the dockerfile itself.

        Also since Python sees paths as from the calling directory, please use Path objects with absolute paths. The
        context for the builder will be the directory where the dockerfile is located.

        :param file: path to the dockerfile
        :param name: name of the image
        :param registry: registry to use for the image
        :param platform: architecture to use for the image, default is linux/amd64, use tuple for multiple values
            Example: ("linux/amd64", "linux/arm64")

        :return:
        """
        platform = _ensure_tuple(platform) if platform else None
        kwargs = {
            "dockerfile": file,
            "registry": registry,
            "name": name,
        }
        if platform:
            kwargs["platform"] = platform
        img = cls._new(**kwargs)

        return img

    def _get_hash_digest(self) -> str:
        """
        Returns the hash digest of the image, which is a combination of all the layers and properties of the image
        """
        import hashlib

        from ._utils import filehash_update

        hasher = hashlib.md5()
        if self.base_image:
            hasher.update(self.base_image.encode("utf-8"))
        if self.dockerfile:
            # Note the location of the dockerfile shouldn't matter, only the contents
            filehash_update(self.dockerfile, hasher)
        if self._layers:
            for layer in self._layers:
                layer.update_hash(hasher)
        return hasher.hexdigest()

    @property
    def _final_tag(self) -> str:
        t = self._tag if self._tag else self._get_hash_digest()
        return t or "latest"

    @cached_property
    def uri(self) -> str:
        """
        Returns the URI of the image in the format <registry>/<name>:<tag>
        """
        if self.registry and self.name:
            tag = self._final_tag
            return f"{self.registry}/{self.name}:{tag}"
        elif self.name:
            return f"{self.name}:{self._final_tag}"
        elif self.base_image:
            return self.base_image

        raise ValueError("Image is not fully defined. Please set registry, name and tag.")

    def with_workdir(self, workdir: str) -> Image:
        """
        Use this method to create a new image with the specified working directory
        This will override any existing working directory

        :param workdir: working directory to use
        :return:
        """
        new_image = self.clone(addl_layer=WorkDir(workdir=workdir))
        return new_image

    def with_requirements(
        self,
        file: str | Path,
        secret_mounts: Optional[SecretRequest] = None,
    ) -> Image:
        """
        Use this method to create a new image with the specified requirements file layered on top of the current image
        Cannot be used in conjunction with conda

        :param file: path to the requirements file, must be a .txt file
        :param secret_mounts: list of secret to mount for the build process.
        :return:
        """
        if isinstance(file, str):
            file = Path(file)
        if file.suffix != ".txt":
            raise ValueError(f"Requirements file {file} must have a .txt extension")
        new_image = self.clone(
            addl_layer=Requirements(file=file, secret_mounts=_ensure_tuple(secret_mounts) if secret_mounts else None)
        )
        return new_image

    def with_pip_packages(
        self,
        *packages: str,
        index_url: Optional[str] = None,
        extra_index_urls: Union[str, List[str], Tuple[str, ...], None] = None,
        pre: bool = False,
        extra_args: Optional[str] = None,
        secret_mounts: Optional[SecretRequest] = None,
    ) -> Image:
        """
        Use this method to create a new image with the specified pip packages layered on top of the current image
        Cannot be used in conjunction with conda

        Example:
        ```python
        @flyte.task(image=(flyte.Image.from_debian_base().with_pip_packages("requests", "numpy")))
        def my_task(x: int) -> int:
            import numpy as np
            return np.sum([x, 1])
        ```

        To mount secrets during the build process to download private packages, you can use the `secret_mounts`.
        In the below example, "GITHUB_PAT" will be mounted as env var "GITHUB_PAT",
         and "apt-secret" will be mounted at /etc/apt/apt-secret.
        Example:
        ```python
        private_package = "git+https://$GITHUB_PAT@github.com/flyteorg/flytex.git@2e20a2acebfc3877d84af643fdd768edea41d533"
        @flyte.task(
            image=(
                flyte.Image.from_debian_base()
                .with_pip_packages("private_package", secret_mounts=[Secret(key="GITHUB_PAT")])
                .with_apt_packages("git", secret_mounts=[Secret(key="apt-secret", mount="/etc/apt/apt-secret")])
        )
        def my_task(x: int) -> int:
            import numpy as np
            return np.sum([x, 1])
        ```

        :param packages: list of pip packages to install, follows pip install syntax
        :param index_url: index url to use for pip install, default is None
        :param extra_index_urls: extra index urls to use for pip install, default is None
        :param pre: whether to allow pre-release versions, default is False
        :param extra_args: extra arguments to pass to pip install, default is None
        :param extra_args: extra arguments to pass to pip install, default is None
        :param secret_mounts: list of secret to mount for the build process.
        :return: Image
        """
        new_packages: Optional[Tuple] = packages or None
        new_extra_index_urls: Optional[Tuple] = _ensure_tuple(extra_index_urls) if extra_index_urls else None

        ll = PipPackages(
            packages=new_packages,
            index_url=index_url,
            extra_index_urls=new_extra_index_urls,
            pre=pre,
            extra_args=extra_args,
            secret_mounts=_ensure_tuple(secret_mounts) if secret_mounts else None,
        )
        new_image = self.clone(addl_layer=ll)
        return new_image

    def with_env_vars(self, env_vars: Dict[str, str]) -> Image:
        """
        Use this method to create a new image with the specified environment variables layered on top of
        the current image. Cannot be used in conjunction with conda

        :param env_vars: dictionary of environment variables to set
        :return: Image
        """
        new_image = self.clone(addl_layer=Env.from_dict(env_vars))
        return new_image

    def with_source_folder(self, src: Path, dst: str = ".", copy_contents_only: bool = False) -> Image:
        """
        Use this method to create a new image with the specified local directory layered on top of the current image.
        If dest is not specified, it will be copied to the working directory of the image

        :param src: root folder of the source code from the build context to be copied
        :param dst: destination folder in the image
        :param copy_contents_only: If True, will copy the contents of the source folder to the destination folder,
            instead of the folder itself. Default is False.
        :return: Image
        """
        src_name = src.name
        if copy_contents_only:
            src_name = "."
        else:
            dst = str("./" + src_name)
        new_image = self.clone(addl_layer=CopyConfig(path_type=1, src=src, dst=dst, src_name=src_name))
        return new_image

    def with_source_file(self, src: Path, dst: str = ".") -> Image:
        """
        Use this method to create a new image with the specified local file layered on top of the current image.
        If dest is not specified, it will be copied to the working directory of the image

        :param src: root folder of the source code from the build context to be copied
        :param dst: destination folder in the image
        :return: Image
        """
        new_image = self.clone(addl_layer=CopyConfig(path_type=0, src=src, dst=dst, src_name=src.name))
        return new_image

    def with_dockerignore(self, path: Path) -> Image:
        new_image = self.clone(addl_layer=DockerIgnore(path=str(path)))
        return new_image

    def with_uv_project(
        self,
        pyproject_file: str | Path,
        uvlock: Path | None = None,
        index_url: Optional[str] = None,
        extra_index_urls: Union[List[str], Tuple[str, ...], None] = None,
        pre: bool = False,
        extra_args: Optional[str] = None,
        secret_mounts: Optional[SecretRequest] = None,
    ) -> Image:
        """
        Use this method to create a new image with the specified uv.lock file layered on top of the current image
        Must have a corresponding pyproject.toml file in the same directory
        Cannot be used in conjunction with conda

        By default, this method copies the entire project into the image,
         including files such as pyproject.toml, uv.lock, and the src/ directory.

        If you prefer not to install the current project, you can pass the extra argument --no-install-project.
         In this case, the image builder will only copy pyproject.toml and uv.lock into the image.

        :param pyproject_file: path to the pyproject.toml file, needs to have a corresponding uv.lock file
        :param uvlock: path to the uv.lock file, if not specified, will use the default uv.lock file in the same
        directory as the pyproject.toml file. (pyproject.parent / uv.lock)
        :param index_url: index url to use for pip install, default is None
        :param extra_index_urls: extra index urls to use for pip install, default is None
        :param pre: whether to allow pre-release versions, default is False
        :param extra_args: extra arguments to pass to pip install, default is None
        :param secret_mounts: list of secret mounts to use for the build process.
        :return: Image
        """
        if isinstance(pyproject_file, str):
            pyproject_file = Path(pyproject_file)
        new_image = self.clone(
            addl_layer=UVProject(
                pyproject=pyproject_file,
                uvlock=uvlock or (pyproject_file.parent / "uv.lock"),
                index_url=index_url,
                extra_index_urls=extra_index_urls,
                pre=pre,
                extra_args=extra_args,
                secret_mounts=_ensure_tuple(secret_mounts) if secret_mounts else None,
            )
        )
        return new_image

    def with_poetry_project(
        self,
        pyproject_file: str | Path,
        poetry_lock: Path | None = None,
        extra_args: Optional[str] = None,
        secret_mounts: Optional[SecretRequest] = None,
    ):
        """
<<<<<<< HEAD
        Use this method to create a new image with the specified poetry.lock layered on top of the current image.
=======
        Use this method to create a new image with the specified pyproject.toml layered on top of the current image.
>>>>>>> 56431f22
        Must have a corresponding pyproject.toml file in the same directory.
        Cannot be used in conjunction with conda.

        By default, this method copies the entire project into the image,
        including files such as pyproject.toml, poetry.lock, and the src/ directory.

<<<<<<< HEAD
        If you prefer not to install the current project, you can pass the extra argument
=======
        If you prefer not to install the current project, you can pass through `extra_args`
>>>>>>> 56431f22
        `--no-root`. In this case, the image builder will only copy pyproject.toml and poetry.lock
        into the image.

        :param pyproject_file: Path to the pyproject.toml file. A poetry.lock file must exist in the same directory
            unless `poetry_lock` is explicitly provided.
        :param poetry_lock: Path to the poetry.lock file. If not specified, the default is the file named
            'poetry.lock' in the same directory as `pyproject_file` (pyproject.parent / "poetry.lock").
        :param extra_args: Extra arguments to pass through to the package installer/resolver, default is None.
        :param secret_mounts: Secrets to make available during dependency resolution/build (e.g., private indexes).
        :return: Image
        """
        if isinstance(pyproject_file, str):
            pyproject_file = Path(pyproject_file)
        new_image = self.clone(
            addl_layer=PoetryProject(
                pyproject=pyproject_file,
                poetry_lock=poetry_lock or (pyproject_file.parent / "poetry.lock"),
                extra_args=extra_args,
                secret_mounts=_ensure_tuple(secret_mounts) if secret_mounts else None,
            )
        )
        return new_image

    def with_apt_packages(self, *packages: str, secret_mounts: Optional[SecretRequest] = None) -> Image:
        """
        Use this method to create a new image with the specified apt packages layered on top of the current image

        :param packages: list of apt packages to install
        :param secret_mounts: list of secret mounts to use for the build process.
        :return: Image
        """
        new_image = self.clone(
            addl_layer=AptPackages(
                packages=packages,
                secret_mounts=_ensure_tuple(secret_mounts) if secret_mounts else None,
            )
        )
        return new_image

    def with_commands(self, commands: List[str], secret_mounts: Optional[SecretRequest] = None) -> Image:
        """
        Use this method to create a new image with the specified commands layered on top of the current image
        Be sure not to use RUN in your command.

        :param commands: list of commands to run
        :param secret_mounts: list of secret mounts to use for the build process.
        :return: Image
        """
        new_commands: Tuple = _ensure_tuple(commands)
        new_image = self.clone(
            addl_layer=Commands(
                commands=new_commands, secret_mounts=_ensure_tuple(secret_mounts) if secret_mounts else None
            )
        )
        return new_image

    def with_local_v2(self) -> Image:
        """
        Use this method to create a new image with the local v2 builder
        This will override any existing builder

        :return: Image
        """
        dist_folder = Path(__file__).parent.parent.parent / "dist"
        # Manually declare the PythonWheel so we can set the hashing
        # used to compute the identifier. Can remove if we ever decide to expose the lambda in with_ commands
        with_dist = self.clone(addl_layer=PythonWheels(wheel_dir=dist_folder, package_name="flyte", pre=True))

        return with_dist

    def __img_str__(self) -> str:
        """
        For the current image only, print all the details if they are not None
        """
        details = []
        if self.base_image:
            details.append(f"Base Image: {self.base_image}")
        elif self.dockerfile:
            details.append(f"Dockerfile: {self.dockerfile}")
        if self.registry:
            details.append(f"Registry: {self.registry}")
        if self.name:
            details.append(f"Name: {self.name}")
        if self.platform:
            details.append(f"Platform: {self.platform}")

        if self.__getattribute__("_layers"):
            for layer in self._layers:
                details.append(f"Layer: {layer}")

        return "\n".join(details)<|MERGE_RESOLUTION|>--- conflicted
+++ resolved
@@ -209,12 +209,9 @@
 @rich.repr.auto
 @dataclass(frozen=True, repr=True)
 class PoetryProject(Layer):
-<<<<<<< HEAD
-=======
     """
     Poetry does not use pip options, so the PoetryProject class do not inherits PipOption class
     """
->>>>>>> 56431f22
     pyproject: Path
     poetry_lock: Path
     extra_args: Optional[str] = None
@@ -240,17 +237,7 @@
                 hash_input += str(secret_mount)
         hasher.update(hash_input.encode("utf-8"))
         filehash_update(self.poetry_lock, hasher)
-<<<<<<< HEAD
-
-    def get_poetry_install_args(self) -> List[str]:
-        poetry_install_args = []
-        if self.extra_args:
-            poetry_install_args.append(self.extra_args)
-        return poetry_install_args
-=======
         filehash_update(self.pyproject, hasher)
->>>>>>> 56431f22
-
 
 @rich.repr.auto
 @dataclass(frozen=True, repr=True)
@@ -983,22 +970,14 @@
         secret_mounts: Optional[SecretRequest] = None,
     ):
         """
-<<<<<<< HEAD
-        Use this method to create a new image with the specified poetry.lock layered on top of the current image.
-=======
         Use this method to create a new image with the specified pyproject.toml layered on top of the current image.
->>>>>>> 56431f22
         Must have a corresponding pyproject.toml file in the same directory.
         Cannot be used in conjunction with conda.
 
         By default, this method copies the entire project into the image,
         including files such as pyproject.toml, poetry.lock, and the src/ directory.
 
-<<<<<<< HEAD
-        If you prefer not to install the current project, you can pass the extra argument
-=======
         If you prefer not to install the current project, you can pass through `extra_args`
->>>>>>> 56431f22
         `--no-root`. In this case, the image builder will only copy pyproject.toml and poetry.lock
         into the image.
 
