--- conflicted
+++ resolved
@@ -152,16 +152,12 @@
 @rich.repr.auto
 @dataclass(kw_only=True, frozen=True, repr=True)
 class PythonWheels(PipOption, Layer):
-<<<<<<< HEAD
-    wheel_dir: Path
-    package_name: str
-=======
     wheel_dir: Path = field(metadata={"identifier": False})
     wheel_dir_name: str = field(init=False)
+    package_name: str
 
     def __post_init__(self):
         object.__setattr__(self, "wheel_dir_name", self.wheel_dir.name)
->>>>>>> 20521ee7
 
     def update_hash(self, hasher: hashlib._Hash):
         super().update_hash(hasher)
@@ -945,11 +941,7 @@
         dist_folder = Path(__file__).parent.parent.parent / "dist"
         # Manually declare the PythonWheel so we can set the hashing
         # used to compute the identifier. Can remove if we ever decide to expose the lambda in with_ commands
-<<<<<<< HEAD
-        with_dist = self.clone(addl_layer=PythonWheels(wheel_dir=dist_folder, package_name="flyte", _compute_identifier=lambda x: "/dist"))
-=======
-        with_dist = self.clone(addl_layer=PythonWheels(wheel_dir=dist_folder))
->>>>>>> 20521ee7
+        with_dist = self.clone(addl_layer=PythonWheels(wheel_dir=dist_folder, package_name="flyte"))
 
         return with_dist
 
