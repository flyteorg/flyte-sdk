from __future__ import annotations

import base64
import hashlib
import sys
import typing
from abc import abstractmethod
from dataclasses import asdict, dataclass, field, fields
from functools import cached_property
from pathlib import Path
from typing import TYPE_CHECKING, ClassVar, Dict, List, Literal, Optional, Tuple, TypeVar, Union

import rich.repr
from packaging.version import Version

if TYPE_CHECKING:
    from flyte import Secret, SecretRequest

# Supported Python versions
PYTHON_3_10 = (3, 10)
PYTHON_3_11 = (3, 11)
PYTHON_3_12 = (3, 12)
PYTHON_3_13 = (3, 13)

# 0 is a file, 1 is a directory
CopyConfigType = Literal[0, 1]

T = TypeVar("T")


def _ensure_tuple(val: Union[T, List[T], Tuple[T, ...]]) -> Tuple[T] | Tuple[T, ...]:
    """
    Ensure that the input is a tuple. If it is a string, convert it to a tuple with one element.
    If it is a list, convert it to a tuple.
    """
    if isinstance(val, list):
        return tuple(val)
    elif isinstance(val, tuple):
        return val
    else:
        return (val,)


@rich.repr.auto
@dataclass(frozen=True, repr=True, kw_only=True)
class Layer:
    """
    This is an abstract representation of Container Image Layers, which can be used to create
     layered images programmatically.
    """

    @abstractmethod
    def update_hash(self, hasher: hashlib._Hash):
        """
        This method should be implemented by subclasses to provide a hash representation of the layer.

        :param hasher: The hash object to update with the layer's data.
        """
        print("hash hash")

    def validate(self):
        """
        Raise any validation errors for the layer
        :return:
        """

    def identifier(self) -> str:
        """
        This method computes a unique identifier for the layer based on its properties.
        It is used to identify the layer in the image cache.

        It is also used to compute a unique identifier for the image itself, which is a combination of all the layers.
        This identifier is used to look up previously built images in the image cache. So having a consistent
        identifier is important for the image cache to work correctly.

        :return: A unique identifier for the layer.
        """
        ignore_fields: list[str] = []
        for f in fields(self):
            if f.metadata.get("identifier", True) is False:
                ignore_fields.append(f.name)
        d = asdict(self)
        for v in ignore_fields:
            d.pop(v)

        return str(d)


@rich.repr.auto
@dataclass(kw_only=True, frozen=True, repr=True)
class PipOption:
    index_url: Optional[str] = None
    extra_index_urls: Optional[Tuple[str] | Tuple[str, ...] | List[str]] = None
    pre: bool = False
    extra_args: Optional[str] = None
    secret_mounts: Optional[Tuple[str | Secret, ...]] = None

    def get_pip_install_args(self) -> List[str]:
        pip_install_args = []
        if self.index_url:
            pip_install_args.append(f"--index-url {self.index_url}")

        if self.extra_index_urls:
            pip_install_args.extend([f"--extra-index-url {url}" for url in self.extra_index_urls])

        if self.pre:
            pip_install_args.append("--pre")

        if self.extra_args:
            pip_install_args.append(self.extra_args)
        return pip_install_args

    def update_hash(self, hasher: hashlib._Hash):
        """
        Update the hash with the PipOption
        """
        hash_input = ""
        if self.index_url:
            hash_input += self.index_url
        if self.extra_index_urls:
            for url in self.extra_index_urls:
                hash_input += url
        if self.pre:
            hash_input += str(self.pre)
        if self.extra_args:
            hash_input += self.extra_args
        if self.secret_mounts:
            for secret_mount in self.secret_mounts:
                hash_input += str(secret_mount)

        hasher.update(hash_input.encode("utf-8"))


@rich.repr.auto
@dataclass(kw_only=True, frozen=True, repr=True)
class PipPackages(PipOption, Layer):
    packages: Optional[Tuple[str, ...]] = None

    def update_hash(self, hasher: hashlib._Hash):
        """
        Update the hash with the pip packages
        """
        super().update_hash(hasher)
        hash_input = ""
        if self.packages:
            for package in self.packages:
                hash_input += package

        hasher.update(hash_input.encode("utf-8"))


@rich.repr.auto
@dataclass(kw_only=True, frozen=True, repr=True)
class PythonWheels(PipOption, Layer):
    wheel_dir: Path = field(metadata={"identifier": False})
    wheel_dir_name: str = field(init=False)
    package_name: str

    def __post_init__(self):
        object.__setattr__(self, "wheel_dir_name", self.wheel_dir.name)

    def update_hash(self, hasher: hashlib._Hash):
        super().update_hash(hasher)
        from ._utils import filehash_update

        # Iterate through all the wheel files in the directory and update the hash
        for wheel_file in self.wheel_dir.glob("*.whl"):
            if not wheel_file.is_file():
                # Skip if it's not a file (e.g., directory or symlink)
                continue
            filehash_update(wheel_file, hasher)


@rich.repr.auto
@dataclass(kw_only=True, frozen=True, repr=True)
class Requirements(PipPackages):
    file: Path

    def update_hash(self, hasher: hashlib._Hash):
        from ._utils import filehash_update

        super().update_hash(hasher)
        filehash_update(self.file, hasher)


@rich.repr.auto
@dataclass(frozen=True, repr=True)
class UVProject(PipOption, Layer):
    pyproject: Path
    uvlock: Path

    def validate(self):
        if not self.pyproject.exists():
            raise FileNotFoundError(f"pyproject.toml file {self.pyproject} does not exist")
        if not self.pyproject.is_file():
            raise ValueError(f"Pyproject file {self.pyproject} is not a file")
        if not self.uvlock.exists():
            raise ValueError(f"UVLock file {self.uvlock} does not exist")
        super().validate()

    def update_hash(self, hasher: hashlib._Hash):
        from ._utils import filehash_update

        super().update_hash(hasher)
        filehash_update(self.uvlock, hasher)


@rich.repr.auto
@dataclass(frozen=True, repr=True)
class UVScript(PipOption, Layer):
    script: Path = field(metadata={"identifier": False})
    script_name: str = field(init=False)

    def __post_init__(self):
        object.__setattr__(self, "script_name", self.script.name)

    def validate(self):
        if not self.script.exists():
            raise FileNotFoundError(f"UV script {self.script} does not exist")
        if not self.script.is_file():
            raise ValueError(f"UV script {self.script} is not a file")
        if not self.script.suffix == ".py":
            raise ValueError(f"UV script {self.script} must have a .py extension")
        super().validate()

    def update_hash(self, hasher: hashlib._Hash):
        from ._utils import parse_uv_script_file

        header = parse_uv_script_file(self.script)
        h_tuple = _ensure_tuple(header)
        if h_tuple:
            hasher.update(h_tuple.__str__().encode("utf-8"))
        super().update_hash(hasher)


@rich.repr.auto
@dataclass(frozen=True, repr=True)
class AptPackages(Layer):
    packages: Tuple[str, ...]
    secret_mounts: Optional[Tuple[str | Secret, ...]] = None

    def update_hash(self, hasher: hashlib._Hash):
        hash_input = "".join(self.packages)

        if self.secret_mounts:
            for secret_mount in self.secret_mounts:
                hash_input += str(secret_mount)
        hasher.update(hash_input.encode("utf-8"))


@rich.repr.auto
@dataclass(frozen=True, repr=True)
class Commands(Layer):
    commands: Tuple[str, ...]

    def update_hash(self, hasher: hashlib._Hash):
        hasher.update("".join(self.commands).encode("utf-8"))


@rich.repr.auto
@dataclass(frozen=True, repr=True)
class WorkDir(Layer):
    workdir: str

    def update_hash(self, hasher: hashlib._Hash):
        hasher.update(self.workdir.encode("utf-8"))


@rich.repr.auto
@dataclass(frozen=True, repr=True)
class DockerIgnore(Layer):
    path: str

    def update_hash(self, hasher: hashlib._Hash):
        hasher.update(self.path.encode("utf-8"))


@rich.repr.auto
@dataclass(frozen=True, repr=True)
class CopyConfig(Layer):
    path_type: CopyConfigType = field(metadata={"identifier": True})
    src: Path = field(metadata={"identifier": True})
    dst: str
    src_name: str = field(init=False)

    def __post_init__(self):
        if self.path_type not in (0, 1):
            raise ValueError(f"Invalid path_type {self.path_type}, must be 0 (file) or 1 (directory)")
        object.__setattr__(self, "src_name", self.src.name)

    def validate(self):
        if not self.src.exists():
            raise ValueError(f"Source folder {self.src.absolute()} does not exist")
        if not self.src.is_dir() and self.path_type == 1:
            raise ValueError(f"Source folder {self.src.absolute()} is not a directory")
        if not self.src.is_file() and self.path_type == 0:
            raise ValueError(f"Source file {self.src.absolute()} is not a file")

    def update_hash(self, hasher: hashlib._Hash):
        from ._utils import update_hasher_for_source

        update_hasher_for_source(self.src, hasher)
        if self.dst:
            hasher.update(self.dst.encode("utf-8"))


@rich.repr.auto
@dataclass(frozen=True, repr=True)
class _DockerLines(Layer):
    """
    This is an internal class and should only be used by the default images. It is not supported by most
    builders so please don't use it.
    """

    lines: Tuple[str, ...]

    def update_hash(self, hasher: hashlib._Hash):
        hasher.update("".join(self.lines).encode("utf-8"))


@rich.repr.auto
@dataclass(frozen=True, repr=True)
class Env(Layer):
    """
    This is an internal class and should only be used by the default images. It is not supported by most
    builders so please don't use it.
    """

    env_vars: Tuple[Tuple[str, str], ...] = field(default_factory=tuple)

    def update_hash(self, hasher: hashlib._Hash):
        txt = [f"{k}={v}" for k, v in self.env_vars]
        hasher.update(" ".join(txt).encode("utf-8"))

    @classmethod
    def from_dict(cls, envs: Dict[str, str]) -> Env:
        return cls(env_vars=tuple((k, v) for k, v in envs.items()))


Architecture = Literal["linux/amd64", "linux/arm64"]

_BASE_REGISTRY = "ghcr.io/flyteorg"
_DEFAULT_IMAGE_NAME = "flyte"


def _detect_python_version() -> Tuple[int, int]:
    """
    Detect the current Python version.
    :return: Tuple of major and minor version
    """
    return sys.version_info.major, sys.version_info.minor


@dataclass(frozen=True, repr=True, eq=True)
class Image:
    """
    This is a representation of Container Images, which can be used to create layered images programmatically.

    Use by first calling one of the base constructor methods. These all begin with `from` or `default_`
    The image can then be amended with additional layers using the various `with_*` methods.

    Invariant for this class: The construction of Image objects must be doable everywhere. That is, if a
      user has a custom image that is not accessible, calling .with_source_file on a file that doesn't exist, the
      instantiation of the object itself must still go through. Further, the .identifier property of the image must
      also still go through. This is because it may have been already built somewhere else.
      Use validate() functions to check each layer for actual errors. These are invoked at actual
      build time. See self.id for more information
    """

    # These are base properties of an image
    base_image: Optional[str] = field(default=None)
    dockerfile: Optional[Path] = field(default=None)
    registry: Optional[str] = field(default=None)
    name: Optional[str] = field(default=None)
    platform: Tuple[Architecture, ...] = field(default=("linux/amd64",))
    python_version: Tuple[int, int] = field(default_factory=_detect_python_version)

    # For .auto() images. Don't compute an actual identifier.
    _identifier_override: Optional[str] = field(default=None, init=False)

    # Layers to be added to the image. In init, because frozen, but users shouldn't access, so underscore.
    _layers: Tuple[Layer, ...] = field(default_factory=tuple)

    # Only settable internally.
    _tag: Optional[str] = field(default=None, init=False)

    _DEFAULT_IMAGE_PREFIXES: ClassVar = {
        PYTHON_3_10: "py3.10-",
        PYTHON_3_11: "py3.11-",
        PYTHON_3_12: "py3.12-",
        PYTHON_3_13: "py3.13-",
    }

    # class-level token not included in __init__
    _token: ClassVar[object] = object()

    # check for the guard that we put in place
    def __post_init__(self):
        if object.__getattribute__(self, "__dict__").pop("_guard", None) is not Image._token:
            raise TypeError(
                "Direct instantiation of Image not allowed, please use one of the various from_...() methods instead"
            )

    # Private constructor for internal use only
    @classmethod
    def _new(cls, **kwargs) -> Image:
        # call the normal __init__, injecting a private keyword that users won't know
        obj = cls.__new__(cls)  # allocate
        object.__setattr__(obj, "_guard", cls._token)  # set guard to prevent direct construction
        cls.__init__(obj, **kwargs)  # run dataclass generated __init__
        return obj

    @cached_property
    def identifier(self) -> str:
        """
        This identifier is a hash of the layers and properties of the image. It is used to look up previously built
        images. Why is this useful? For example, if a user has Image.from_uv_base().with_source_file("a/local/file"),
        it's not necessarily the case that that file exists within the image (further commands may have removed/changed
        it), and certainly not the case that the path to the file, inside the image (which is used as part of the layer
        hash computation), is the same. That is, inside the image when a task runs, as we come across the same Image
        declaration, we need a way of identifying the image and its uri, without hashing all the layers again. This
        is what this identifier is for. See the ImageCache object for additional information.

        :return: A unique identifier of the Image
        """
        if self._identifier_override:
            return self._identifier_override

        # Only get the non-None values in the Image to ensure the hash is consistent
        # across different SDK versions.
        # Layers can specify a _compute_identifier optionally, but the default will just stringify
        image_dict = asdict(self, dict_factory=lambda x: {k: v for (k, v) in x if v is not None and k != "_layers"})
        layers_str_repr = "".join([layer.identifier() for layer in self._layers])
        image_dict["layers"] = layers_str_repr
        spec_bytes = image_dict.__str__().encode("utf-8")
        return base64.urlsafe_b64encode(hashlib.md5(spec_bytes).digest()).decode("ascii").rstrip("=")

    def validate(self):
        for layer in self._layers:
            layer.validate()

    @classmethod
    def _get_default_image_for(
        cls,
        python_version: Tuple[int, int],
        flyte_version: Optional[str] = None,
        install_flyte: bool = True,
        platform: Optional[Tuple[Architecture, ...]] = None,
    ) -> Image:
        # Would love a way to move this outside of this class (but still needs to be accessible via Image.auto())
        # this default image definition may need to be updated once there is a released pypi version
        from flyte._version import __version__

        dev_mode = (
            (cls._is_editable_install() or (__version__ and "dev" in __version__))
            and not flyte_version
            and install_flyte
        )
        if install_flyte is False:
            preset_tag = f"py{python_version[0]}.{python_version[1]}"
        else:
            if flyte_version is None:
                flyte_version = __version__.replace("+", "-")
            suffix = flyte_version if flyte_version.startswith("v") else f"v{flyte_version}"
            preset_tag = f"py{python_version[0]}.{python_version[1]}-{suffix}"
        image = Image._new(
            base_image=f"python:{python_version[0]}.{python_version[1]}-slim-bookworm",
            registry=_BASE_REGISTRY,
            name=_DEFAULT_IMAGE_NAME,
            python_version=python_version,
            platform=("linux/amd64", "linux/arm64") if platform is None else platform,
        )
        labels_and_user = _DockerLines(
            (
                "LABEL org.opencontainers.image.authors='Union.AI <info@union.ai>'",
                "LABEL org.opencontainers.image.source=https://github.com/flyteorg/flyte",
                "RUN useradd --create-home --shell /bin/bash flytekit &&"
                " chown -R flytekit /root && chown -R flytekit /home",
                "WORKDIR /root",
            )
        )
        image = image.clone(addl_layer=labels_and_user)
        image = image.with_env_vars(
            {
                "VIRTUAL_ENV": "/opt/venv",
                "PATH": "/opt/venv/bin:$PATH",
                "PYTHONPATH": "/root",
                "UV_LINK_MODE": "copy",
            }
        )
        image = image.with_apt_packages("build-essential", "ca-certificates")

        if install_flyte:
            if dev_mode:
                image = image.with_local_v2()
            else:
                flyte_version = typing.cast(str, flyte_version)
                if Version(flyte_version).is_devrelease or Version(flyte_version).is_prerelease:
                    image = image.with_pip_packages(f"flyte=={flyte_version}", pre=True)
                else:
                    image = image.with_pip_packages(f"flyte=={flyte_version}")
        if not dev_mode:
            object.__setattr__(image, "_tag", preset_tag)
        # Set this to auto for all auto images because the meaning of "auto" can change (based on logic inside
        # _get_default_image_for, acts differently in a running task container) so let's make sure it stays auto.
        object.__setattr__(image, "_identifier_override", "auto")

        return image

    @staticmethod
    def _is_editable_install():
        """Internal hacky function to see if the current install is editable or not."""
        curr = Path(__file__)
        pyproject = curr.parent.parent.parent / "pyproject.toml"
        return pyproject.exists()

    @classmethod
    def from_debian_base(
        cls,
        python_version: Optional[Tuple[int, int]] = None,
        flyte_version: Optional[str] = None,
        install_flyte: bool = True,
        registry: Optional[str] = None,
        name: Optional[str] = None,
        platform: Optional[Tuple[Architecture, ...]] = None,
    ) -> Image:
        """
        Use this method to start using the default base image, built from this library's base Dockerfile
        Default images are multi-arch amd/arm64

        :param python_version: If not specified, will use the current Python version
        :param flyte_version: Union version to use
        :param install_flyte: If True, will install the flyte library in the image
        :param registry: Registry to use for the image
        :param name: Name of the image if you want to override the default name
        :param platform: Platform to use for the image, default is linux/amd64, use tuple for multiple values
            Example: ("linux/amd64", "linux/arm64")

        :return: Image
        """
        if python_version is None:
            python_version = _detect_python_version()

        base_image = cls._get_default_image_for(
            python_version=python_version,
            flyte_version=flyte_version,
            install_flyte=install_flyte,
            platform=platform,
        )

        if registry and name:
            return base_image.clone(registry=registry, name=name)

        # # Set this to auto for all auto images because the meaning of "auto" can change (based on logic inside
        # # _get_default_image_for, acts differently in a running task container) so let's make sure it stays auto.
        # object.__setattr__(base_image, "_identifier_override", "auto")
        return base_image

    @classmethod
    def from_base(cls, image_uri: str) -> Image:
        """
        Use this method to start with a pre-built base image. This image must already exist in the registry of course.

        :param image_uri: The full URI of the image, in the format <registry>/<name>:<tag>
        :return:
        """
        img = cls._new(base_image=image_uri)
        return img

    @classmethod
    def from_uv_script(
        cls,
        script: Path | str,
        *,
        name: str,
        registry: str | None = None,
        python_version: Optional[Tuple[int, int]] = None,
        index_url: Optional[str] = None,
        extra_index_urls: Union[str, List[str], Tuple[str, ...], None] = None,
        pre: bool = False,
        extra_args: Optional[str] = None,
        platform: Optional[Tuple[Architecture, ...]] = None,
        secret_mounts: Optional[SecretRequest] = None,
    ) -> Image:
        """
        Use this method to create a new image with the specified uv script.
        It uses the header of the script to determine the python version, dependencies to install.
        The script must be a valid uv script, otherwise an error will be raised.

        Usually the header of the script will look like this:
        Example:
        ```python
        #!/usr/bin/env -S uv run --script
        # /// script
        # requires-python = ">=3.12"
        # dependencies = ["httpx"]
        # ///
        ```

        For more information on the uv script format, see the documentation:
        [UV: Declaring script dependencies](https://docs.astral.sh/uv/guides/scripts/#declaring-script-dependencies)

        :param name: name of the image
        :param registry: registry to use for the image
        :param python_version: Python version to use for the image, if not specified, will use the current Python
        version
        :param script: path to the uv script
        :param platform: architecture to use for the image, default is linux/amd64, use tuple for multiple values
        :param python_version: Python version for the image, if not specified, will use the current Python version
        :param index_url: index url to use for pip install, default is None
        :param extra_index_urls: extra index urls to use for pip install, default is None
        :param pre: whether to allow pre-release versions, default is False
        :param extra_args: extra arguments to pass to pip install, default is None
        :param secret_mounts: Secret mounts to use for the image, default is None.

        :return: Image

        Args:
            secret_mounts:
        """
        ll = UVScript(
            script=Path(script),
            index_url=index_url,
            extra_index_urls=_ensure_tuple(extra_index_urls) if extra_index_urls else None,
            pre=pre,
            extra_args=extra_args,
            secret_mounts=_ensure_tuple(secret_mounts) if secret_mounts else None,
        )

        img = cls.from_debian_base(registry=registry, name=name, python_version=python_version, platform=platform)

        return img.clone(addl_layer=ll)

    def clone(
        self,
        registry: Optional[str] = None,
        name: Optional[str] = None,
        python_version: Optional[Tuple[int, int]] = None,
        addl_layer: Optional[Layer] = None,
    ) -> Image:
        """
        Use this method to clone the current image and change the registry and name

        :param registry: Registry to use for the image
        :param name: Name of the image
        :param python_version: Python version for the image, if not specified, will use the current Python version
        :param addl_layer: Additional layer to add to the image. This will be added to the end of the layers.

        :return:
        """
        if addl_layer and self.dockerfile:
            # We don't know how to inspect dockerfiles to know what kind it is (OS, python version, uv vs poetry, etc)
            # so there's no guarantee any of the layering logic will work.
            raise ValueError(
                "Flyte current cannot add additional layers to a Dockerfile-based Image."
                " Please amend the dockerfile directly."
            )
        registry = registry if registry else self.registry
        name = name if name else self.name
        if addl_layer and (not name):
            raise ValueError(
                f"Cannot add additional layer {addl_layer} to an image without name. Please first clone()."
            )
        new_layers = (*self._layers, addl_layer) if addl_layer else self._layers
        img = Image._new(
            base_image=self.base_image,
            dockerfile=self.dockerfile,
            registry=registry,
            name=name,
            platform=self.platform,
            python_version=python_version or self.python_version,
            _layers=new_layers,
        )

        return img

    @classmethod
    def from_dockerfile(
        cls, file: Path, registry: str, name: str, platform: Union[Architecture, Tuple[Architecture, ...], None] = None
    ) -> Image:
        """
        Use this method to create a new image with the specified dockerfile. Note you cannot use additional layers
        after this, as the system doesn't attempt to parse/understand the Dockerfile, and what kind of setup it has
        (python version, uv vs poetry, etc), so please put all logic into the dockerfile itself.

        Also since Python sees paths as from the calling directory, please use Path objects with absolute paths. The
        context for the builder will be the directory where the dockerfile is located.

        :param file: path to the dockerfile
        :param name: name of the image
        :param registry: registry to use for the image
        :param platform: architecture to use for the image, default is linux/amd64, use tuple for multiple values
            Example: ("linux/amd64", "linux/arm64")

        :return:
        """
        platform = _ensure_tuple(platform) if platform else None
        kwargs = {
            "dockerfile": file,
            "registry": registry,
            "name": name,
        }
        if platform:
            kwargs["platform"] = platform
        img = cls._new(**kwargs)

        return img

    def _get_hash_digest(self) -> str:
        """
        Returns the hash digest of the image, which is a combination of all the layers and properties of the image
        """
        import hashlib

        from ._utils import filehash_update

        hasher = hashlib.md5()
        if self.base_image:
            hasher.update(self.base_image.encode("utf-8"))
        if self.dockerfile:
            # Note the location of the dockerfile shouldn't matter, only the contents
            filehash_update(self.dockerfile, hasher)
        if self._layers:
            for layer in self._layers:
                layer.update_hash(hasher)
        return hasher.hexdigest()

    @property
    def _final_tag(self) -> str:
        t = self._tag if self._tag else self._get_hash_digest()
        return t or "latest"

    @cached_property
    def uri(self) -> str:
        """
        Returns the URI of the image in the format <registry>/<name>:<tag>
        """
        if self.registry and self.name:
            tag = self._final_tag
            return f"{self.registry}/{self.name}:{tag}"
        elif self.name:
            return f"{self.name}:{self._final_tag}"
        elif self.base_image:
            return self.base_image

        raise ValueError("Image is not fully defined. Please set registry, name and tag.")

    def with_workdir(self, workdir: str) -> Image:
        """
        Use this method to create a new image with the specified working directory
        This will override any existing working directory

        :param workdir: working directory to use
        :return:
        """
        new_image = self.clone(addl_layer=WorkDir(workdir=workdir))
        return new_image

    def with_requirements(
        self,
        file: str | Path,
        secret_mounts: Optional[SecretRequest] = None,
    ) -> Image:
        """
        Use this method to create a new image with the specified requirements file layered on top of the current image
        Cannot be used in conjunction with conda

        :param file: path to the requirements file, must be a .txt file
        :param secret_mounts: list of secret to mount for the build process.
        :return:
        """
        if isinstance(file, str):
            file = Path(file)
        if file.suffix != ".txt":
            raise ValueError(f"Requirements file {file} must have a .txt extension")
        new_image = self.clone(
            addl_layer=Requirements(file=file, secret_mounts=_ensure_tuple(secret_mounts) if secret_mounts else None)
        )
        return new_image

    def with_pip_packages(
        self,
        *packages: str,
        index_url: Optional[str] = None,
        extra_index_urls: Union[str, List[str], Tuple[str, ...], None] = None,
        pre: bool = False,
        extra_args: Optional[str] = None,
        secret_mounts: Optional[SecretRequest] = None,
    ) -> Image:
        """
        Use this method to create a new image with the specified pip packages layered on top of the current image
        Cannot be used in conjunction with conda

        Example:
        ```python
        @flyte.task(image=(flyte.Image
                        .ubuntu_python()
                        .with_pip_packages("requests", "numpy")))
        def my_task(x: int) -> int:
            import numpy as np
            return np.sum([x, 1])
        ```

        :param packages: list of pip packages to install, follows pip install syntax
        :param index_url: index url to use for pip install, default is None
        :param extra_index_urls: extra index urls to use for pip install, default is None
        :param pre: whether to allow pre-release versions, default is False
        :param extra_args: extra arguments to pass to pip install, default is None
        :param extra_args: extra arguments to pass to pip install, default is None
        :param secret_mounts: list of secret to mount for the build process.
        :return: Image
        """
        new_packages: Optional[Tuple] = packages or None
        new_extra_index_urls: Optional[Tuple] = _ensure_tuple(extra_index_urls) if extra_index_urls else None

        ll = PipPackages(
            packages=new_packages,
            index_url=index_url,
            extra_index_urls=new_extra_index_urls,
            pre=pre,
            extra_args=extra_args,
            secret_mounts=_ensure_tuple(secret_mounts) if secret_mounts else None,
        )
        new_image = self.clone(addl_layer=ll)
        return new_image

    def with_env_vars(self, env_vars: Dict[str, str]) -> Image:
        """
        Use this method to create a new image with the specified environment variables layered on top of
        the current image. Cannot be used in conjunction with conda

        :param env_vars: dictionary of environment variables to set
        :return: Image
        """
        new_image = self.clone(addl_layer=Env.from_dict(env_vars))
        return new_image

    def with_source_folder(self, src: Path, dst: str = ".") -> Image:
        """
        Use this method to create a new image with the specified local directory layered on top of the current image.
        If dest is not specified, it will be copied to the working directory of the image

        :param src: root folder of the source code from the build context to be copied
        :param dst: destination folder in the image
        :return: Image
        """
        new_image = self.clone(addl_layer=CopyConfig(path_type=1, src=src, dst=dst))
        return new_image

    def with_source_file(self, src: Path, dst: str = ".") -> Image:
        """
        Use this method to create a new image with the specified local file layered on top of the current image.
        If dest is not specified, it will be copied to the working directory of the image

        :param src: root folder of the source code from the build context to be copied
        :param dst: destination folder in the image
        :return: Image
        """
        new_image = self.clone(addl_layer=CopyConfig(path_type=0, src=src, dst=dst))
        return new_image

    def with_dockerignore(self, path: Path) -> Image:
        new_image = self.clone(addl_layer=DockerIgnore(path=str(path)))
        return new_image

    def with_uv_project(
        self,
        pyproject_file: str | Path,
        uvlock: Path | None = None,
        index_url: Optional[str] = None,
        extra_index_urls: Union[List[str], Tuple[str, ...], None] = None,
        pre: bool = False,
        extra_args: Optional[str] = None,
        secret_mounts: Optional[SecretRequest] = None,
    ) -> Image:
        """
        Use this method to create a new image with the specified uv.lock file layered on top of the current image
        Must have a corresponding pyproject.toml file in the same directory
        Cannot be used in conjunction with conda
        In the Union builders, using this will change the virtual env to /root/.venv

        :param pyproject_file: path to the pyproject.toml file, needs to have a corresponding uv.lock file
        :param uvlock: path to the uv.lock file, if not specified, will use the default uv.lock file in the same
        directory as the pyproject.toml file. (pyproject.parent / uv.lock)
        :param index_url: index url to use for pip install, default is None
        :param extra_index_urls: extra index urls to use for pip install, default is None
        :param pre: whether to allow pre-release versions, default is False
        :param extra_args: extra arguments to pass to pip install, default is None
        :param secret_mounts: list of secret mounts to use for the build process.
        :return: Image
        """
        if isinstance(pyproject_file, str):
            pyproject_file = Path(pyproject_file)
        new_image = self.clone(
            addl_layer=UVProject(
                pyproject=pyproject_file,
                uvlock=uvlock or (pyproject_file.parent / "uv.lock"),
                index_url=index_url,
                extra_index_urls=extra_index_urls,
                pre=pre,
                extra_args=extra_args,
                secret_mounts=_ensure_tuple(secret_mounts) if secret_mounts else None,
            )
        )
        return new_image

    def with_apt_packages(self, *packages: str, secret_mounts: Optional[SecretRequest] = None) -> Image:
        """
        Use this method to create a new image with the specified apt packages layered on top of the current image

        :param packages: list of apt packages to install
        :param secret_mounts: list of secret mounts to use for the build process.
        :return: Image
        """
        new_image = self.clone(
            addl_layer=AptPackages(
                packages=packages,
                secret_mounts=_ensure_tuple(secret_mounts) if secret_mounts else None,
            )
        )
        return new_image

    def with_commands(self, commands: List[str]) -> Image:
        """
        Use this method to create a new image with the specified commands layered on top of the current image
        Be sure not to use RUN in your command.

        :param commands: list of commands to run
        :return: Image
        """
        new_commands: Tuple = _ensure_tuple(commands)
        new_image = self.clone(addl_layer=Commands(commands=new_commands))
        return new_image

    def with_local_v2(self) -> Image:
        """
        Use this method to create a new image with the local v2 builder
        This will override any existing builder

        :return: Image
        """
        dist_folder = Path(__file__).parent.parent.parent / "dist"
        # Manually declare the PythonWheel so we can set the hashing
        # used to compute the identifier. Can remove if we ever decide to expose the lambda in with_ commands
<<<<<<< HEAD
        with_dist = self.clone(addl_layer=PythonWheels(wheel_dir=dist_folder, package_name="flyte"))
=======
        with_dist = self.clone(addl_layer=PythonWheels(wheel_dir=dist_folder, package_name="flyte", pre=True))
>>>>>>> 80beb008

        return with_dist

    def __img_str__(self) -> str:
        """
        For the current image only, print all the details if they are not None
        """
        details = []
        if self.base_image:
            details.append(f"Base Image: {self.base_image}")
        elif self.dockerfile:
            details.append(f"Dockerfile: {self.dockerfile}")
        if self.registry:
            details.append(f"Registry: {self.registry}")
        if self.name:
            details.append(f"Name: {self.name}")
        if self.platform:
            details.append(f"Platform: {self.platform}")

        if self.__getattribute__("_layers"):
            for layer in self._layers:
                details.append(f"Layer: {layer}")

        return "\n".join(details)<|MERGE_RESOLUTION|>--- conflicted
+++ resolved
@@ -942,11 +942,7 @@
         dist_folder = Path(__file__).parent.parent.parent / "dist"
         # Manually declare the PythonWheel so we can set the hashing
         # used to compute the identifier. Can remove if we ever decide to expose the lambda in with_ commands
-<<<<<<< HEAD
-        with_dist = self.clone(addl_layer=PythonWheels(wheel_dir=dist_folder, package_name="flyte"))
-=======
         with_dist = self.clone(addl_layer=PythonWheels(wheel_dir=dist_folder, package_name="flyte", pre=True))
->>>>>>> 80beb008
 
         return with_dist
 
