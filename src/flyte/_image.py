from __future__ import annotations

import hashlib
import sys
import typing
from abc import abstractmethod
from dataclasses import dataclass, field
from functools import cached_property
from pathlib import Path
from typing import TYPE_CHECKING, ClassVar, Dict, List, Literal, Optional, Tuple, TypeVar, Union

import rich.repr
from packaging.version import Version

if TYPE_CHECKING:
    from flyte import Secret, SecretRequest

# Supported Python versions
PYTHON_3_10 = (3, 10)
PYTHON_3_11 = (3, 11)
PYTHON_3_12 = (3, 12)
PYTHON_3_13 = (3, 13)

# 0 is a file, 1 is a directory
CopyConfigType = Literal[0, 1]

T = TypeVar("T")


def _ensure_tuple(val: Union[T, List[T], Tuple[T, ...]]) -> Tuple[T] | Tuple[T, ...]:
    """
    Ensure that the input is a tuple. If it is a string, convert it to a tuple with one element.
    If it is a list, convert it to a tuple.
    """
    if isinstance(val, list):
        return tuple(val)
    elif isinstance(val, tuple):
        return val
    else:
        return (val,)


@rich.repr.auto
@dataclass(frozen=True, repr=True, kw_only=True)
class Layer:
    """
    This is an abstract representation of Container Image Layers, which can be used to create
     layered images programmatically.
    """

    @abstractmethod
    def update_hash(self, hasher: hashlib._Hash):
        """
        This method should be implemented by subclasses to provide a hash representation of the layer.

        :param hasher: The hash object to update with the layer's data.
        """

    def validate(self):
        """
        Raise any validation errors for the layer
        :return:
        """


@rich.repr.auto
@dataclass(kw_only=True, frozen=True, repr=True)
class PipOption:
    index_url: Optional[str] = None
    extra_index_urls: Optional[Tuple[str] | Tuple[str, ...] | List[str]] = None
    pre: bool = False
    extra_args: Optional[str] = None
    secret_mounts: Optional[Tuple[str | Secret, ...]] = None

    def get_pip_install_args(self) -> List[str]:
        pip_install_args = []
        if self.index_url:
            pip_install_args.append(f"--index-url {self.index_url}")

        if self.extra_index_urls:
            pip_install_args.extend([f"--extra-index-url {url}" for url in self.extra_index_urls])

        if self.pre:
            pip_install_args.append("--pre")

        if self.extra_args:
            pip_install_args.append(self.extra_args)
        return pip_install_args

    def update_hash(self, hasher: hashlib._Hash):
        """
        Update the hash with the PipOption
        """
        hash_input = ""
        if self.index_url:
            hash_input += self.index_url
        if self.extra_index_urls:
            for url in self.extra_index_urls:
                hash_input += url
        if self.pre:
            hash_input += str(self.pre)
        if self.extra_args:
            hash_input += self.extra_args
        if self.secret_mounts:
            for secret_mount in self.secret_mounts:
                hash_input += str(secret_mount)

        hasher.update(hash_input.encode("utf-8"))


@rich.repr.auto
@dataclass(kw_only=True, frozen=True, repr=True)
class PipPackages(PipOption, Layer):
    packages: Optional[Tuple[str, ...]] = None

    def update_hash(self, hasher: hashlib._Hash):
        """
        Update the hash with the pip packages
        """
        super().update_hash(hasher)
        hash_input = ""
        if self.packages:
            for package in self.packages:
                hash_input += package

        hasher.update(hash_input.encode("utf-8"))


@rich.repr.auto
@dataclass(kw_only=True, frozen=True, repr=True)
class PythonWheels(PipOption, Layer):
    wheel_dir: Path
    wheel_dir_name: str = field(init=False)
    package_name: str

    def __post_init__(self):
        object.__setattr__(self, "wheel_dir_name", self.wheel_dir.name)

    def update_hash(self, hasher: hashlib._Hash):
        super().update_hash(hasher)
        from ._utils import filehash_update

        # Iterate through all the wheel files in the directory and update the hash
        for wheel_file in self.wheel_dir.glob("*.whl"):
            if not wheel_file.is_file():
                # Skip if it's not a file (e.g., directory or symlink)
                continue
            filehash_update(wheel_file, hasher)


@rich.repr.auto
@dataclass(kw_only=True, frozen=True, repr=True)
class Requirements(PipPackages):
    file: Path

    def update_hash(self, hasher: hashlib._Hash):
        from ._utils import filehash_update

        super().update_hash(hasher)
        filehash_update(self.file, hasher)


@rich.repr.auto
@dataclass(frozen=True, repr=True)
class UVProject(PipOption, Layer):
    pyproject: Path
    uvlock: Path

    def validate(self):
        if not self.pyproject.exists():
            raise FileNotFoundError(f"pyproject.toml file {self.pyproject.resolve()} does not exist")
        if not self.pyproject.is_file():
            raise ValueError(f"Pyproject file {self.pyproject.resolve()} is not a file")
        if not self.uvlock.exists():
            raise ValueError(f"UVLock file {self.uvlock.resolve()} does not exist")
        super().validate()

    def update_hash(self, hasher: hashlib._Hash):
        from ._utils import filehash_update, update_hasher_for_source

        super().update_hash(hasher)
        if self.extra_args and "--no-install-project" in self.extra_args:
            filehash_update(self.uvlock, hasher)
            filehash_update(self.pyproject, hasher)
        else:
            update_hasher_for_source(self.pyproject.parent, hasher)


@rich.repr.auto
@dataclass(frozen=True, repr=True)
class PoetryProject(Layer):
    """
    Poetry does not use pip options, so the PoetryProject class do not inherits PipOption class
    """

    pyproject: Path
    poetry_lock: Path
    extra_args: Optional[str] = None
    secret_mounts: Optional[Tuple[str | Secret, ...]] = None

    def validate(self):
        if not self.pyproject.exists():
            raise FileNotFoundError(f"pyproject.toml file {self.pyproject} does not exist")
        if not self.pyproject.is_file():
            raise ValueError(f"Pyproject file {self.pyproject} is not a file")
        if not self.poetry_lock.exists():
            raise ValueError(f"poetry.lock file {self.poetry_lock} does not exist")
        super().validate()

    def update_hash(self, hasher: hashlib._Hash):
        from ._utils import filehash_update, update_hasher_for_source

        hash_input = ""
        if self.extra_args:
            hash_input += self.extra_args
        if self.secret_mounts:
            for secret_mount in self.secret_mounts:
                hash_input += str(secret_mount)
        hasher.update(hash_input.encode("utf-8"))

        if self.extra_args and "--no-root" in self.extra_args:
            filehash_update(self.poetry_lock, hasher)
            filehash_update(self.pyproject, hasher)
        else:
            update_hasher_for_source(self.pyproject.parent, hasher)


@rich.repr.auto
@dataclass(frozen=True, repr=True)
class UVScript(PipOption, Layer):
    script: Path
    script_name: str = field(init=False)

    def __post_init__(self):
        object.__setattr__(self, "script_name", self.script.name)

    def validate(self):
        if not self.script.exists():
            raise FileNotFoundError(f"UV script {self.script} does not exist")
        if not self.script.is_file():
            raise ValueError(f"UV script {self.script} is not a file")
        if not self.script.suffix == ".py":
            raise ValueError(f"UV script {self.script} must have a .py extension")
        super().validate()

    def update_hash(self, hasher: hashlib._Hash):
        from ._utils import parse_uv_script_file

        header = parse_uv_script_file(self.script)
        h_tuple = _ensure_tuple(header)
        if h_tuple:
            hasher.update(h_tuple.__str__().encode("utf-8"))
        super().update_hash(hasher)


@rich.repr.auto
@dataclass(frozen=True, repr=True)
class AptPackages(Layer):
    packages: Tuple[str, ...]
    secret_mounts: Optional[Tuple[str | Secret, ...]] = None

    def update_hash(self, hasher: hashlib._Hash):
        hash_input = "".join(self.packages)

        if self.secret_mounts:
            for secret_mount in self.secret_mounts:
                hash_input += str(secret_mount)
        hasher.update(hash_input.encode("utf-8"))


@rich.repr.auto
@dataclass(frozen=True, repr=True)
class Commands(Layer):
    commands: Tuple[str, ...]
    secret_mounts: Optional[Tuple[str | Secret, ...]] = None

    def update_hash(self, hasher: hashlib._Hash):
        hash_input = "".join(self.commands)

        if self.secret_mounts:
            for secret_mount in self.secret_mounts:
                hash_input += str(secret_mount)
        hasher.update(hash_input.encode("utf-8"))


@rich.repr.auto
@dataclass(frozen=True, repr=True)
class WorkDir(Layer):
    workdir: str

    def update_hash(self, hasher: hashlib._Hash):
        hasher.update(self.workdir.encode("utf-8"))


@rich.repr.auto
@dataclass(frozen=True, repr=True)
class DockerIgnore(Layer):
    path: str

    def update_hash(self, hasher: hashlib._Hash):
        hasher.update(self.path.encode("utf-8"))


@rich.repr.auto
@dataclass(frozen=True, repr=True)
class CopyConfig(Layer):
    path_type: CopyConfigType
    src: Path
    dst: str
    src_name: str

    def __post_init__(self):
        if self.path_type not in (0, 1):
            raise ValueError(f"Invalid path_type {self.path_type}, must be 0 (file) or 1 (directory)")

    def validate(self):
        if not self.src.exists():
            raise ValueError(f"Source folder {self.src.absolute()} does not exist")
        if not self.src.is_dir() and self.path_type == 1:
            raise ValueError(f"Source folder {self.src.absolute()} is not a directory")
        if not self.src.is_file() and self.path_type == 0:
            raise ValueError(f"Source file {self.src.absolute()} is not a file")

    def update_hash(self, hasher: hashlib._Hash):
        from ._utils import update_hasher_for_source

        update_hasher_for_source(self.src, hasher)
        if self.dst:
            hasher.update(self.dst.encode("utf-8"))


@rich.repr.auto
@dataclass(frozen=True, repr=True)
class _DockerLines(Layer):
    """
    This is an internal class and should only be used by the default images. It is not supported by most
    builders so please don't use it.
    """

    lines: Tuple[str, ...]

    def update_hash(self, hasher: hashlib._Hash):
        hasher.update("".join(self.lines).encode("utf-8"))


@rich.repr.auto
@dataclass(frozen=True, repr=True)
class Env(Layer):
    """
    This is an internal class and should only be used by the default images. It is not supported by most
    builders so please don't use it.
    """

    env_vars: Tuple[Tuple[str, str], ...] = field(default_factory=tuple)

    def update_hash(self, hasher: hashlib._Hash):
        txt = [f"{k}={v}" for k, v in self.env_vars]
        hasher.update(" ".join(txt).encode("utf-8"))

    @classmethod
    def from_dict(cls, envs: Dict[str, str]) -> Env:
        return cls(env_vars=tuple((k, v) for k, v in envs.items()))


Architecture = Literal["linux/amd64", "linux/arm64"]

_BASE_REGISTRY = "ghcr.io/flyteorg"
_DEFAULT_IMAGE_NAME = "flyte"


def _detect_python_version() -> Tuple[int, int]:
    """
    Detect the current Python version.
    :return: Tuple of major and minor version
    """
    return sys.version_info.major, sys.version_info.minor


@dataclass(frozen=True, repr=True, eq=True)
class Image:
    """
    This is a representation of Container Images, which can be used to create layered images programmatically.

    Use by first calling one of the base constructor methods. These all begin with `from` or `default_`
    The image can then be amended with additional layers using the various `with_*` methods.

    Invariant for this class: The construction of Image objects must be doable everywhere. That is, if a
      user has a custom image that is not accessible, calling .with_source_file on a file that doesn't exist, the
      instantiation of the object itself must still go through. Further, the .identifier property of the image must
      also still go through. This is because it may have been already built somewhere else.
      Use validate() functions to check each layer for actual errors. These are invoked at actual
      build time. See self.id for more information
    """

    # These are base properties of an image
    base_image: Optional[str] = field(default=None)
    dockerfile: Optional[Path] = field(default=None)
    registry: Optional[str] = field(default=None)
    name: Optional[str] = field(default=None)
    platform: Tuple[Architecture, ...] = field(default=("linux/amd64",))
    python_version: Tuple[int, int] = field(default_factory=_detect_python_version)
    # Refer to the image_refs (name:image-uri) set in CLI or config
    _ref_name: Optional[str] = field(default=None)

    # Layers to be added to the image. In init, because frozen, but users shouldn't access, so underscore.
    _layers: Tuple[Layer, ...] = field(default_factory=tuple)

    # Only settable internally.
    _tag: Optional[str] = field(default=None, init=False)

    _DEFAULT_IMAGE_PREFIXES: ClassVar = {
        PYTHON_3_10: "py3.10-",
        PYTHON_3_11: "py3.11-",
        PYTHON_3_12: "py3.12-",
        PYTHON_3_13: "py3.13-",
    }

    # class-level token not included in __init__
    _token: ClassVar[object] = object()

    _image_registry_secret: Optional[Secret] = None

    # check for the guard that we put in place
    def __post_init__(self):
        if object.__getattribute__(self, "__dict__").pop("_guard", None) is not Image._token:
            raise TypeError(
                "Direct instantiation of Image not allowed, please use one of the various from_...() methods instead"
            )

    # Private constructor for internal use only
    @classmethod
    def _new(cls, **kwargs) -> Image:
        # call the normal __init__, injecting a private keyword that users won't know
        obj = cls.__new__(cls)  # allocate
        object.__setattr__(obj, "_guard", cls._token)  # set guard to prevent direct construction
        cls.__init__(obj, **kwargs)  # run dataclass generated __init__
        return obj

    def validate(self):
        for layer in self._layers:
            layer.validate()

    @classmethod
    def _get_default_image_for(
        cls,
        python_version: Tuple[int, int],
        flyte_version: Optional[str] = None,
        install_flyte: bool = True,
        platform: Optional[Tuple[Architecture, ...]] = None,
    ) -> Image:
        # Would love a way to move this outside of this class (but still needs to be accessible via Image.auto())
        # this default image definition may need to be updated once there is a released pypi version
        from flyte._version import __version__

        dev_mode = (__version__ and "dev" in __version__) and not flyte_version and install_flyte
        if install_flyte is False:
            preset_tag = f"py{python_version[0]}.{python_version[1]}"
        else:
            if flyte_version is None:
                flyte_version = __version__.replace("+", "-")
            suffix = flyte_version if flyte_version.startswith("v") else f"v{flyte_version}"
            preset_tag = f"py{python_version[0]}.{python_version[1]}-{suffix}"
        image = Image._new(
            base_image=f"python:{python_version[0]}.{python_version[1]}-slim-bookworm",
            registry=_BASE_REGISTRY,
            name=_DEFAULT_IMAGE_NAME,
            python_version=python_version,
            platform=("linux/amd64", "linux/arm64") if platform is None else platform,
        )
        labels_and_user = _DockerLines(
            (
                "LABEL org.opencontainers.image.authors='Union.AI <info@union.ai>'",
                "LABEL org.opencontainers.image.source=https://github.com/flyteorg/flyte",
                "RUN useradd --create-home --shell /bin/bash flytekit &&"
                " chown -R flytekit /root && chown -R flytekit /home",
                "WORKDIR /root",
            )
        )
        image = image.clone(addl_layer=labels_and_user)
        image = image.with_env_vars(
            {
                "VIRTUAL_ENV": "/opt/venv",
                "PATH": "/opt/venv/bin:$PATH",
                "PYTHONPATH": "/root",
                "UV_LINK_MODE": "copy",
            }
        )
        image = image.with_apt_packages("build-essential", "ca-certificates")

        if install_flyte:
            if dev_mode:
                image = image.with_local_v2()
            else:
                flyte_version = typing.cast(str, flyte_version)
                if Version(flyte_version).is_devrelease or Version(flyte_version).is_prerelease:
                    image = image.with_pip_packages(f"flyte=={flyte_version}", pre=True)
                else:
                    image = image.with_pip_packages(f"flyte=={flyte_version}")
        if not dev_mode:
            object.__setattr__(image, "_tag", preset_tag)

        return image

    @classmethod
    def from_debian_base(
        cls,
        python_version: Optional[Tuple[int, int]] = None,
        flyte_version: Optional[str] = None,
        install_flyte: bool = True,
        registry: Optional[str] = None,
        registry_secret: Optional[str | Secret] = None,
        name: Optional[str] = None,
        platform: Optional[Tuple[Architecture, ...]] = None,
    ) -> Image:
        """
        Use this method to start using the default base image, built from this library's base Dockerfile
        Default images are multi-arch amd/arm64

        :param python_version: If not specified, will use the current Python version
        :param flyte_version: Union version to use
        :param install_flyte: If True, will install the flyte library in the image
        :param registry: Registry to use for the image
        :param registry_secret: Secret to use to pull/push the private image.
        :param name: Name of the image if you want to override the default name
        :param platform: Platform to use for the image, default is linux/amd64, use tuple for multiple values
            Example: ("linux/amd64", "linux/arm64")

        :return: Image
        """
        if python_version is None:
            python_version = _detect_python_version()

        base_image = cls._get_default_image_for(
            python_version=python_version,
            flyte_version=flyte_version,
            install_flyte=install_flyte,
            platform=platform,
        )

        if registry or name:
            return base_image.clone(registry=registry, name=name, registry_secret=registry_secret)

        return base_image

    @classmethod
    def from_base(cls, image_uri: str) -> Image:
        """
        Use this method to start with a pre-built base image. This image must already exist in the registry of course.

        :param image_uri: The full URI of the image, in the format <registry>/<name>:<tag>
        :return:
        """
        img = cls._new(base_image=image_uri)
        return img

    @classmethod
    def from_ref_name(cls, name: str) -> Image:
        # NOTE: set image name as _ref_name to enable adding additional layers.
        # See: https://github.com/flyteorg/flyte-sdk/blob/14de802701aab7b8615ffb99c650a36305ef01f7/src/flyte/_image.py#L642
        img = cls._new(name=name, _ref_name=name)
        return img

    @classmethod
    def from_uv_script(
        cls,
        script: Path | str,
        *,
        name: str,
        registry: str | None = None,
        registry_secret: Optional[str | Secret] = None,
        python_version: Optional[Tuple[int, int]] = None,
        index_url: Optional[str] = None,
        extra_index_urls: Union[str, List[str], Tuple[str, ...], None] = None,
        pre: bool = False,
        extra_args: Optional[str] = None,
        platform: Optional[Tuple[Architecture, ...]] = None,
        secret_mounts: Optional[SecretRequest] = None,
    ) -> Image:
        """
        Use this method to create a new image with the specified uv script.
        It uses the header of the script to determine the python version, dependencies to install.
        The script must be a valid uv script, otherwise an error will be raised.

        Usually the header of the script will look like this:
        Example:
        ```python
        #!/usr/bin/env -S uv run --script
        # /// script
        # requires-python = ">=3.12"
        # dependencies = ["httpx"]
        # ///
        ```

        For more information on the uv script format, see the documentation:
        [UV: Declaring script dependencies](https://docs.astral.sh/uv/guides/scripts/#declaring-script-dependencies)

        :param name: name of the image
        :param registry: registry to use for the image
        :param registry_secret: Secret to use to pull/push the private image.
        :param python_version: Python version to use for the image, if not specified, will use the current Python
        version
        :param script: path to the uv script
        :param platform: architecture to use for the image, default is linux/amd64, use tuple for multiple values
        :param python_version: Python version for the image, if not specified, will use the current Python version
        :param index_url: index url to use for pip install, default is None
        :param extra_index_urls: extra index urls to use for pip install, default is None
        :param pre: whether to allow pre-release versions, default is False
        :param extra_args: extra arguments to pass to pip install, default is None
        :param secret_mounts: Secret mounts to use for the image, default is None.

        :return: Image

        Args:
            secret_mounts:
        """
        ll = UVScript(
            script=Path(script),
            index_url=index_url,
            extra_index_urls=_ensure_tuple(extra_index_urls) if extra_index_urls else None,
            pre=pre,
            extra_args=extra_args,
            secret_mounts=_ensure_tuple(secret_mounts) if secret_mounts else None,
        )

        img = cls.from_debian_base(
            registry=registry,
            registry_secret=registry_secret,
            name=name,
            python_version=python_version,
            platform=platform,
        )

        return img.clone(addl_layer=ll)

    def clone(
        self,
        registry: Optional[str] = None,
        registry_secret: Optional[str | Secret] = None,
        name: Optional[str] = None,
        base_image: Optional[str] = None,
        python_version: Optional[Tuple[int, int]] = None,
        addl_layer: Optional[Layer] = None,
    ) -> Image:
        """
        Use this method to clone the current image and change the registry and name

        :param registry: Registry to use for the image
        :param registry_secret: Secret to use to pull/push the private image.
        :param name: Name of the image
        :param python_version: Python version for the image, if not specified, will use the current Python version
        :param addl_layer: Additional layer to add to the image. This will be added to the end of the layers.
        :return:
        """
        from flyte import Secret

        if addl_layer and self.dockerfile:
            # We don't know how to inspect dockerfiles to know what kind it is (OS, python version, uv vs poetry, etc)
            # so there's no guarantee any of the layering logic will work.
            raise ValueError(
                "Flyte current cannot add additional layers to a Dockerfile-based Image."
                " Please amend the dockerfile directly."
            )
        registry = registry if registry else self.registry
        name = name if name else self.name
<<<<<<< HEAD
        registry_secret = registry_secret if registry_secret else self._image_registry_secret
=======
        base_image = base_image if base_image else self.base_image
>>>>>>> 19dbefb9
        if addl_layer and (not name):
            raise ValueError(
                f"Cannot add additional layer {addl_layer} to an image without name. Please first clone()."
            )
        new_layers = (*self._layers, addl_layer) if addl_layer else self._layers
        img = Image._new(
            base_image=base_image,
            dockerfile=self.dockerfile,
            registry=registry,
            name=name,
            platform=self.platform,
            python_version=python_version or self.python_version,
            _layers=new_layers,
<<<<<<< HEAD
            _image_registry_secret=Secret(key=registry_secret) if isinstance(registry_secret, str) else registry_secret,
=======
            _ref_name=self._ref_name,
>>>>>>> 19dbefb9
        )

        return img

    @classmethod
    def from_dockerfile(
        cls, file: Path, registry: str, name: str, platform: Union[Architecture, Tuple[Architecture, ...], None] = None
    ) -> Image:
        """
        Use this method to create a new image with the specified dockerfile. Note you cannot use additional layers
        after this, as the system doesn't attempt to parse/understand the Dockerfile, and what kind of setup it has
        (python version, uv vs poetry, etc), so please put all logic into the dockerfile itself.

        Also since Python sees paths as from the calling directory, please use Path objects with absolute paths. The
        context for the builder will be the directory where the dockerfile is located.

        :param file: path to the dockerfile
        :param name: name of the image
        :param registry: registry to use for the image
        :param platform: architecture to use for the image, default is linux/amd64, use tuple for multiple values
            Example: ("linux/amd64", "linux/arm64")

        :return:
        """
        platform = _ensure_tuple(platform) if platform else None
        kwargs = {
            "dockerfile": file,
            "registry": registry,
            "name": name,
        }
        if platform:
            kwargs["platform"] = platform
        img = cls._new(**kwargs)

        return img

    def _get_hash_digest(self) -> str:
        """
        Returns the hash digest of the image, which is a combination of all the layers and properties of the image
        """
        import hashlib

        from ._utils import filehash_update

        hasher = hashlib.md5()
        if self.base_image:
            hasher.update(self.base_image.encode("utf-8"))
        if self.dockerfile:
            # Note the location of the dockerfile shouldn't matter, only the contents
            filehash_update(self.dockerfile, hasher)
        if self._layers:
            for layer in self._layers:
                layer.update_hash(hasher)
        return hasher.hexdigest()

    @property
    def _final_tag(self) -> str:
        t = self._tag if self._tag else self._get_hash_digest()
        return t or "latest"

    @cached_property
    def uri(self) -> str:
        """
        Returns the URI of the image in the format <registry>/<name>:<tag>
        """
        if self.registry and self.name:
            tag = self._final_tag
            return f"{self.registry}/{self.name}:{tag}"
        elif self.name:
            return f"{self.name}:{self._final_tag}"
        elif self.base_image:
            return self.base_image

        raise ValueError("Image is not fully defined. Please set registry, name and tag.")

    def with_workdir(self, workdir: str) -> Image:
        """
        Use this method to create a new image with the specified working directory
        This will override any existing working directory

        :param workdir: working directory to use
        :return:
        """
        new_image = self.clone(addl_layer=WorkDir(workdir=workdir))
        return new_image

    def with_requirements(
        self,
        file: str | Path,
        secret_mounts: Optional[SecretRequest] = None,
    ) -> Image:
        """
        Use this method to create a new image with the specified requirements file layered on top of the current image
        Cannot be used in conjunction with conda

        :param file: path to the requirements file, must be a .txt file
        :param secret_mounts: list of secret to mount for the build process.
        :return:
        """
        if isinstance(file, str):
            file = Path(file)
        if file.suffix != ".txt":
            raise ValueError(f"Requirements file {file} must have a .txt extension")
        new_image = self.clone(
            addl_layer=Requirements(file=file, secret_mounts=_ensure_tuple(secret_mounts) if secret_mounts else None)
        )
        return new_image

    def with_pip_packages(
        self,
        *packages: str,
        index_url: Optional[str] = None,
        extra_index_urls: Union[str, List[str], Tuple[str, ...], None] = None,
        pre: bool = False,
        extra_args: Optional[str] = None,
        secret_mounts: Optional[SecretRequest] = None,
    ) -> Image:
        """
        Use this method to create a new image with the specified pip packages layered on top of the current image
        Cannot be used in conjunction with conda

        Example:
        ```python
        @flyte.task(image=(flyte.Image.from_debian_base().with_pip_packages("requests", "numpy")))
        def my_task(x: int) -> int:
            import numpy as np
            return np.sum([x, 1])
        ```

        To mount secrets during the build process to download private packages, you can use the `secret_mounts`.
        In the below example, "GITHUB_PAT" will be mounted as env var "GITHUB_PAT",
         and "apt-secret" will be mounted at /etc/apt/apt-secret.
        Example:
        ```python
        private_package = "git+https://$GITHUB_PAT@github.com/flyteorg/flytex.git@2e20a2acebfc3877d84af643fdd768edea41d533"
        @flyte.task(
            image=(
                flyte.Image.from_debian_base()
                .with_pip_packages("private_package", secret_mounts=[Secret(key="GITHUB_PAT")])
                .with_apt_packages("git", secret_mounts=[Secret(key="apt-secret", mount="/etc/apt/apt-secret")])
        )
        def my_task(x: int) -> int:
            import numpy as np
            return np.sum([x, 1])
        ```

        :param packages: list of pip packages to install, follows pip install syntax
        :param index_url: index url to use for pip install, default is None
        :param extra_index_urls: extra index urls to use for pip install, default is None
        :param pre: whether to allow pre-release versions, default is False
        :param extra_args: extra arguments to pass to pip install, default is None
        :param extra_args: extra arguments to pass to pip install, default is None
        :param secret_mounts: list of secret to mount for the build process.
        :return: Image
        """
        new_packages: Optional[Tuple] = packages or None
        new_extra_index_urls: Optional[Tuple] = _ensure_tuple(extra_index_urls) if extra_index_urls else None

        ll = PipPackages(
            packages=new_packages,
            index_url=index_url,
            extra_index_urls=new_extra_index_urls,
            pre=pre,
            extra_args=extra_args,
            secret_mounts=_ensure_tuple(secret_mounts) if secret_mounts else None,
        )
        new_image = self.clone(addl_layer=ll)
        return new_image

    def with_env_vars(self, env_vars: Dict[str, str]) -> Image:
        """
        Use this method to create a new image with the specified environment variables layered on top of
        the current image. Cannot be used in conjunction with conda

        :param env_vars: dictionary of environment variables to set
        :return: Image
        """
        new_image = self.clone(addl_layer=Env.from_dict(env_vars))
        return new_image

    def with_source_folder(self, src: Path, dst: str = ".", copy_contents_only: bool = False) -> Image:
        """
        Use this method to create a new image with the specified local directory layered on top of the current image.
        If dest is not specified, it will be copied to the working directory of the image

        :param src: root folder of the source code from the build context to be copied
        :param dst: destination folder in the image
        :param copy_contents_only: If True, will copy the contents of the source folder to the destination folder,
            instead of the folder itself. Default is False.
        :return: Image
        """
        src_name = src.name
        if copy_contents_only:
            src_name = "."
        else:
            dst = str("./" + src_name)
        new_image = self.clone(addl_layer=CopyConfig(path_type=1, src=src, dst=dst, src_name=src_name))
        return new_image

    def with_source_file(self, src: Path, dst: str = ".") -> Image:
        """
        Use this method to create a new image with the specified local file layered on top of the current image.
        If dest is not specified, it will be copied to the working directory of the image

        :param src: root folder of the source code from the build context to be copied
        :param dst: destination folder in the image
        :return: Image
        """
        new_image = self.clone(addl_layer=CopyConfig(path_type=0, src=src, dst=dst, src_name=src.name))
        return new_image

    def with_dockerignore(self, path: Path) -> Image:
        new_image = self.clone(addl_layer=DockerIgnore(path=str(path)))
        return new_image

    def with_uv_project(
        self,
        pyproject_file: str | Path,
        uvlock: Path | None = None,
        index_url: Optional[str] = None,
        extra_index_urls: Union[List[str], Tuple[str, ...], None] = None,
        pre: bool = False,
        extra_args: Optional[str] = None,
        secret_mounts: Optional[SecretRequest] = None,
    ) -> Image:
        """
        Use this method to create a new image with the specified uv.lock file layered on top of the current image
        Must have a corresponding pyproject.toml file in the same directory
        Cannot be used in conjunction with conda

        By default, this method copies the entire project into the image,
         including files such as pyproject.toml, uv.lock, and the src/ directory.

        If you prefer not to install the current project, you can pass the extra argument --no-install-project.
         In this case, the image builder will only copy pyproject.toml and uv.lock into the image.

        :param pyproject_file: path to the pyproject.toml file, needs to have a corresponding uv.lock file
        :param uvlock: path to the uv.lock file, if not specified, will use the default uv.lock file in the same
        directory as the pyproject.toml file. (pyproject.parent / uv.lock)
        :param index_url: index url to use for pip install, default is None
        :param extra_index_urls: extra index urls to use for pip install, default is None
        :param pre: whether to allow pre-release versions, default is False
        :param extra_args: extra arguments to pass to pip install, default is None
        :param secret_mounts: list of secret mounts to use for the build process.
        :return: Image
        """
        if isinstance(pyproject_file, str):
            pyproject_file = Path(pyproject_file)
        new_image = self.clone(
            addl_layer=UVProject(
                pyproject=pyproject_file,
                uvlock=uvlock or (pyproject_file.parent / "uv.lock"),
                index_url=index_url,
                extra_index_urls=extra_index_urls,
                pre=pre,
                extra_args=extra_args,
                secret_mounts=_ensure_tuple(secret_mounts) if secret_mounts else None,
            )
        )
        return new_image

    def with_poetry_project(
        self,
        pyproject_file: str | Path,
        poetry_lock: Path | None = None,
        extra_args: Optional[str] = None,
        secret_mounts: Optional[SecretRequest] = None,
    ):
        """
        Use this method to create a new image with the specified pyproject.toml layered on top of the current image.
        Must have a corresponding pyproject.toml file in the same directory.
        Cannot be used in conjunction with conda.

        By default, this method copies the entire project into the image,
        including files such as pyproject.toml, poetry.lock, and the src/ directory.

        If you prefer not to install the current project, you can pass through `extra_args`
        `--no-root`. In this case, the image builder will only copy pyproject.toml and poetry.lock
        into the image.

        :param pyproject_file: Path to the pyproject.toml file. A poetry.lock file must exist in the same directory
            unless `poetry_lock` is explicitly provided.
        :param poetry_lock: Path to the poetry.lock file. If not specified, the default is the file named
            'poetry.lock' in the same directory as `pyproject_file` (pyproject.parent / "poetry.lock").
        :param extra_args: Extra arguments to pass through to the package installer/resolver, default is None.
        :param secret_mounts: Secrets to make available during dependency resolution/build (e.g., private indexes).
        :return: Image
        """
        if isinstance(pyproject_file, str):
            pyproject_file = Path(pyproject_file)
        new_image = self.clone(
            addl_layer=PoetryProject(
                pyproject=pyproject_file,
                poetry_lock=poetry_lock or (pyproject_file.parent / "poetry.lock"),
                extra_args=extra_args,
                secret_mounts=_ensure_tuple(secret_mounts) if secret_mounts else None,
            )
        )
        return new_image

    def with_apt_packages(self, *packages: str, secret_mounts: Optional[SecretRequest] = None) -> Image:
        """
        Use this method to create a new image with the specified apt packages layered on top of the current image

        :param packages: list of apt packages to install
        :param secret_mounts: list of secret mounts to use for the build process.
        :return: Image
        """
        new_image = self.clone(
            addl_layer=AptPackages(
                packages=packages,
                secret_mounts=_ensure_tuple(secret_mounts) if secret_mounts else None,
            )
        )
        return new_image

    def with_commands(self, commands: List[str], secret_mounts: Optional[SecretRequest] = None) -> Image:
        """
        Use this method to create a new image with the specified commands layered on top of the current image
        Be sure not to use RUN in your command.

        :param commands: list of commands to run
        :param secret_mounts: list of secret mounts to use for the build process.
        :return: Image
        """
        new_commands: Tuple = _ensure_tuple(commands)
        new_image = self.clone(
            addl_layer=Commands(
                commands=new_commands, secret_mounts=_ensure_tuple(secret_mounts) if secret_mounts else None
            )
        )
        return new_image

    def with_local_v2(self) -> Image:
        """
        Use this method to create a new image with the local v2 builder
        This will override any existing builder

        :return: Image
        """
        dist_folder = Path(__file__).parent.parent.parent / "dist"
        # Manually declare the PythonWheel so we can set the hashing
        # used to compute the identifier. Can remove if we ever decide to expose the lambda in with_ commands
        with_dist = self.clone(addl_layer=PythonWheels(wheel_dir=dist_folder, package_name="flyte", pre=True))

        return with_dist

    def __img_str__(self) -> str:
        """
        For the current image only, print all the details if they are not None
        """
        details = []
        if self.base_image:
            details.append(f"Base Image: {self.base_image}")
        elif self.dockerfile:
            details.append(f"Dockerfile: {self.dockerfile}")
        if self.registry:
            details.append(f"Registry: {self.registry}")
        if self.name:
            details.append(f"Name: {self.name}")
        if self.platform:
            details.append(f"Platform: {self.platform}")

        if self.__getattribute__("_layers"):
            for layer in self._layers:
                details.append(f"Layer: {layer}")

        return "\n".join(details)<|MERGE_RESOLUTION|>--- conflicted
+++ resolved
@@ -662,11 +662,8 @@
             )
         registry = registry if registry else self.registry
         name = name if name else self.name
-<<<<<<< HEAD
         registry_secret = registry_secret if registry_secret else self._image_registry_secret
-=======
         base_image = base_image if base_image else self.base_image
->>>>>>> 19dbefb9
         if addl_layer and (not name):
             raise ValueError(
                 f"Cannot add additional layer {addl_layer} to an image without name. Please first clone()."
@@ -680,11 +677,8 @@
             platform=self.platform,
             python_version=python_version or self.python_version,
             _layers=new_layers,
-<<<<<<< HEAD
             _image_registry_secret=Secret(key=registry_secret) if isinstance(registry_secret, str) else registry_secret,
-=======
             _ref_name=self._ref_name,
->>>>>>> 19dbefb9
         )
 
         return img
