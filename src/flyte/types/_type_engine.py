--- conflicted
+++ resolved
@@ -2125,12 +2125,6 @@
     TypeEngine.register(BoolTransformer)
     TypeEngine.register(NoneTransformer, [None])
     TypeEngine.register(ListTransformer())
-<<<<<<< HEAD
-    if sys.version_info < (3, 14):
-        TypeEngine.register(UnionTransformer(), [UnionType])
-    else:
-        TypeEngine.register(UnionTransformer())
-=======
 
     if sys.version_info < (3, 14):
         TypeEngine.register(UnionTransformer(), [UnionType])
@@ -2141,7 +2135,6 @@
         union_transformer = UnionTransformer()
         additional_union_types = [] if UnionType is union_transformer.python_type else [UnionType]
         TypeEngine.register(union_transformer, additional_union_types)
->>>>>>> 1490d246
     TypeEngine.register(DictTransformer())
     TypeEngine.register(EnumTransformer())
     TypeEngine.register(ProtobufTransformer())
