import logging
import pathlib
import re
from dataclasses import dataclass
from typing import List, Optional, Union
from venv import logger


@dataclass
class Secret:
    """
    Secrets are used to inject sensitive information into tasks or image build context.
    Secrets can be mounted as environment variables or files.
     The secret key is the name of the secret in the secret store. The group is optional and maybe used with some
    secret stores to organize secrets. The secret_mount is used to specify how the secret should be mounted. If the
    secret_mount is set to "env" the secret will be mounted as an environment variable. If the secret_mount is set to
    "file" the secret will be mounted as a file. The as_env_var is an optional parameter that can be used to specify the
    name of the environment variable that the secret should be mounted as.

    Example:
    ```python
    @task(secrets="my-secret")
    async def my_task():
<<<<<<< HEAD
        os.environ["MY_SECRET"]  # This will be set to the value of the secret. Note: Upper and - replace with _.
=======
        # This will be set to the value of the secret. Note: The env var is always uppercase, and - is replaced with _.
        os.environ["MY_SECRET"]
>>>>>>> 1a70d94e

    @task(secrets=Secret("my-openai-api-key", as_env_var="OPENAI_API_KEY"))
    async def my_task2():
        os.environ["OPENAI_API_KEY"]
    ```

    TODO: Add support for secret versioning (some stores) and secret groups (some stores) and mounting as files.

    :param key: The name of the secret in the secret store.
    :param group: The group of the secret in the secret store.
    :param mount: Use this to specify the path where the secret should be mounted.
    TODO: support arbitrary mount paths. Today only "/etc/flyte/secrets" is supported
    :param as_env_var: The name of the environment variable that the secret should be mounted as.
    """

    key: str
    group: Optional[str] = None
    mount: pathlib.Path | None = None
    as_env_var: Optional[str] = None

    def __post_init__(self):
        if not self.mount and not self.as_env_var:
            self.as_env_var = f"{self.group}_{self.key}" if self.group else self.key
            self.as_env_var = self.as_env_var.replace("-", "_").upper()
        if self.as_env_var is not None:
            pattern = r"^[A-Z_][A-Z0-9_]*$"
            if not re.match(pattern, self.as_env_var):
                raise ValueError(f"Invalid environment variable name: {self.as_env_var}, must match {pattern}")

    def stable_hash(self) -> str:
        """
        Deterministic, process-independent hash (as hex string).
        """
        import hashlib

        data = (
            self.key,
            self.group or "",
            str(self.mount) if self.mount else "",
            self.as_env_var or "",
        )
        joined = "|".join(data)
        return hashlib.sha256(joined.encode("utf-8")).hexdigest()

    def __hash__(self) -> int:
        """
        Deterministic hash function for the Secret class.
        """
        return int(self.stable_hash()[:16], 16)


SecretRequest = Union[str, Secret, List[str | Secret]]


def secrets_from_request(secrets: SecretRequest) -> List[Secret]:
    """
    Converts a secret request into a list of secrets.
    """
    if isinstance(secrets, str):
        return [Secret(key=secrets)]
    elif isinstance(secrets, Secret):
        return [secrets]
    else:
        return [Secret(key=s) if isinstance(s, str) else s for s in secrets]


if __name__ == "__main__":
    # Example usage
    secret1 = Secret(key="MY_SECRET", mount=pathlib.Path("/path/to/secret"), as_env_var="MY_SECRET_ENV")
    secret2 = Secret(
        key="ANOTHER_SECRET",
    )
    print(hash(secret1), hash(secret2))<|MERGE_RESOLUTION|>--- conflicted
+++ resolved
@@ -21,12 +21,8 @@
     ```python
     @task(secrets="my-secret")
     async def my_task():
-<<<<<<< HEAD
-        os.environ["MY_SECRET"]  # This will be set to the value of the secret. Note: Upper and - replace with _.
-=======
         # This will be set to the value of the secret. Note: The env var is always uppercase, and - is replaced with _.
         os.environ["MY_SECRET"]
->>>>>>> 1a70d94e
 
     @task(secrets=Secret("my-openai-api-key", as_env_var="OPENAI_API_KEY"))
     async def my_task2():
