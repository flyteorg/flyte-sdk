--- conflicted
+++ resolved
@@ -7,11 +7,8 @@
     "ActionDetails",
     "ActionInputs",
     "ActionOutputs",
-<<<<<<< HEAD
+    "Phase",
     "Artifact",
-=======
-    "Phase",
->>>>>>> 57d23777
     "Project",
     "Run",
     "RunDetails",
