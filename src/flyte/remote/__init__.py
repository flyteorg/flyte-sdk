--- conflicted
+++ resolved
@@ -7,12 +7,8 @@
     "ActionDetails",
     "ActionInputs",
     "ActionOutputs",
-<<<<<<< HEAD
+    "App",
     "Artifact",
-    "Phase",
-=======
-    "App",
->>>>>>> cc665bad
     "Project",
     "Run",
     "RunDetails",
@@ -28,11 +24,8 @@
 ]
 
 from ._action import Action, ActionDetails, ActionInputs, ActionOutputs
-<<<<<<< HEAD
 from ._artifact import Artifact
-=======
 from ._app import App
->>>>>>> cc665bad
 from ._client.auth import create_channel
 from ._data import upload_dir, upload_file
 from ._project import Project
