--- conflicted
+++ resolved
@@ -16,22 +16,12 @@
 
 import grpc
 from flyteidl.service import admin_pb2_grpc, dataproxy_pb2_grpc, identity_pb2_grpc
-<<<<<<< HEAD
-
-from flyte._protos.app import app_service_pb2_grpc
-from flyte._protos.secret import secret_pb2_grpc
-from flyte._protos.workflow import (
-    run_logs_service_pb2_grpc,
-    run_service_pb2_grpc,
-    task_service_pb2_grpc,
-    trigger_service_pb2_grpc,
-)
-=======
 from flyteidl2.secret import secret_pb2_grpc
 from flyteidl2.task import task_service_pb2_grpc
 from flyteidl2.trigger import trigger_service_pb2_grpc
 from flyteidl2.workflow import run_logs_service_pb2_grpc, run_service_pb2_grpc
->>>>>>> 80b14878
+
+from flyte._protos.app import app_service_pb2_grpc
 
 from ._protocols import (
     AppService,
