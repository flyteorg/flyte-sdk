from __future__ import annotations

from dataclasses import dataclass
from functools import cached_property
from typing import AsyncIterator

import grpc.aio

import flyte
from flyte._initialize import ensure_client, get_client, get_common_config
from flyte._internal.runtime import trigger_serde
from flyte.syncify import syncify
from flyteidl2.common import identifier_pb2, list_pb2
from flyteidl2.task import common_pb2, task_definition_pb2
from flyteidl2.trigger import trigger_definition_pb2, trigger_service_pb2

from ._common import ToJSONMixin
from ._task import Task, TaskDetails


@dataclass
class TriggerDetails(ToJSONMixin):
    pb2: trigger_definition_pb2.TriggerDetails

    @syncify
    @classmethod
    async def get(cls, *, name: str, task_name: str) -> TriggerDetails:
        """
        Retrieve detailed information about a specific trigger by its name.
        """
        ensure_client()
        cfg = get_common_config()
        resp = await get_client().trigger_service.GetTriggerDetails(
            request=trigger_service_pb2.GetTriggerDetailsRequest(
                name=identifier_pb2.TriggerName(
                    task_name=task_name,
                    name=name,
                    org=cfg.org,
                    project=cfg.project,
                    domain=cfg.domain,
                ),
            )
        )
        return cls(pb2=resp.trigger)

    @property
    def name(self) -> str:
        return self.id.name.name

    @property
    def id(self) -> identifier_pb2.TriggerIdentifier:
        return self.pb2.id

    @property
    def task_name(self) -> str:
        return self.pb2.id.name.task_name

    @property
    def automation_spec(self) -> common_pb2.TriggerAutomationSpec:
        return self.pb2.automation_spec

    @property
    def metadata(self) -> trigger_definition_pb2.TriggerMetadata:
        return self.pb2.metadata

    @property
    def status(self) -> trigger_definition_pb2.TriggerStatus:
        return self.pb2.status

    @property
    def is_active(self) -> bool:
        return self.pb2.spec.active

    @cached_property
    def trigger(self) -> trigger_definition_pb2.Trigger:
        return trigger_definition_pb2.Trigger(
            id=self.pb2.id,
            automation_spec=self.automation_spec,
            metadata=self.metadata,
            status=self.status,
            active=self.is_active,
        )


@dataclass
class Trigger(ToJSONMixin):
    pb2: trigger_definition_pb2.Trigger
    details: TriggerDetails | None = None

    @syncify
    @classmethod
    async def create(
        cls,
        trigger: flyte.Trigger,
        task_name: str,
        task_version: str | None = None,
    ) -> Trigger:
        """
        Create a new trigger in the Flyte platform.

        :param trigger: The flyte.Trigger object containing the trigger definition.
        :param task_name: Optional name of the task to associate with the trigger.
        """
        ensure_client()
        cfg = get_common_config()
<<<<<<< HEAD
        task_trigger = trigger_serde.to_task_trigger(t=trigger)
        resp = await get_client().trigger_service.DeployTrigger(
            request=trigger_service_pb2.DeployTriggerRequest(
                id=identifier_pb2.TriggerIdentifier(
                    name=identifier_pb2.TriggerName(
                        name=trigger.name,
                        task_name=task_name,
                        org=cfg.org,
                        project=cfg.project,
                        domain=cfg.domain,
=======

        # Fetch the task to ensure it exists and to get its input definitions
        try:
            lazy = (
                Task.get(name=task_name, version=task_version)
                if task_version
                else Task.get(name=task_name, auto_version="latest")
            )
            task: TaskDetails = await lazy.fetch.aio()

            task_trigger = await trigger_serde.to_task_trigger(
                t=trigger,
                task_name=task_name,
                task_inputs=task.pb2.spec.task_template.interface.inputs,
                task_default_inputs=list(task.pb2.spec.default_inputs),
            )

            resp = await get_client().trigger_service.DeployTrigger(
                request=trigger_service_pb2.DeployTriggerRequest(
                    id=identifier_pb2.TriggerIdentifier(
                        name=identifier_pb2.TriggerName(
                            name=trigger.name,
                            task_name=task_name,
                            org=cfg.org,
                            project=cfg.project,
                            domain=cfg.domain,
                        ),
                        revision=1,
>>>>>>> 52dc01de
                    ),
                    spec=trigger_definition_pb2.TriggerSpec(
                        active=task_trigger.spec.active,
                        inputs=task_trigger.spec.inputs,
                        run_spec=task_trigger.spec.run_spec,
                        task_version=task.version,
                    ),
                    automation_spec=task_trigger.automation_spec,
                )
            )

            details = TriggerDetails(pb2=resp.trigger)

            return cls(pb2=details.trigger, details=details)
        except grpc.aio.AioRpcError as e:
            if e.code() == grpc.StatusCode.NOT_FOUND:
                raise ValueError(f"Task {task_name}:{task_version or 'latest'} not found") from e
            raise

    @syncify
    @classmethod
    async def get(cls, *, name: str, task_name: str) -> TriggerDetails:
        """
        Retrieve a trigger by its name and associated task name.
        """
        return await TriggerDetails.get(name=name, task_name=task_name)

    @syncify
    @classmethod
    async def listall(
        cls, task_name: str | None = None, task_version: str | None = None, limit: int = 100
    ) -> AsyncIterator[Trigger]:
        """
        List all triggers associated with a specific task or all tasks if no task name is provided.
        """
        ensure_client()
        cfg = get_common_config()
        token = None
        # task_name_id = None  TODO: implement listing by task name only
        project_id = None
        task_id = None
        if task_name and task_version:
            task_id = task_definition_pb2.TaskIdentifier(
                name=task_name,
                project=cfg.project,
                domain=cfg.domain,
                org=cfg.org,
                version=task_version,
            )
        # elif task_name:  TODO: implement listing by task name only
        #     task_name_id = task_definition_pb2.TaskName(
        #         name=task_name,
        #         project=cfg.project,
        #         domain=cfg.domain,
        #         org=cfg.org,
        #     )
        else:
            project_id = identifier_pb2.ProjectIdentifier(
                organization=cfg.org,
                domain=cfg.domain,
                name=cfg.project,
            )

        while True:
            resp = await get_client().trigger_service.ListTriggers(
                request=trigger_service_pb2.ListTriggersRequest(
                    project_id=project_id,
                    task_id=task_id,
                    # task_name=task_name_id,
                    request=list_pb2.ListRequest(
                        limit=limit,
                        token=token,
                    ),
                )
            )
            token = resp.token
            for r in resp.triggers:
                yield cls(r)
            if not token:
                break

    @syncify
    @classmethod
    async def update(cls, name: str, task_name: str, active: bool):
        """
        Pause a trigger by its name and associated task name.
        """
        ensure_client()
        cfg = get_common_config()
        await get_client().trigger_service.UpdateTriggers(
            request=trigger_service_pb2.UpdateTriggersRequest(
                names=[
                    identifier_pb2.TriggerName(
                        org=cfg.org,
                        project=cfg.project,
                        domain=cfg.domain,
                        name=name,
                        task_name=task_name,
                    )
                ],
                active=active,
            )
        )

    @syncify
    @classmethod
    async def delete(cls, name: str, task_name: str):
        """
        Delete a trigger by its name.
        """
        ensure_client()
        cfg = get_common_config()
        await get_client().trigger_service.DeleteTriggers(
            request=trigger_service_pb2.DeleteTriggersRequest(
                names=[
                    identifier_pb2.TriggerName(
                        org=cfg.org,
                        project=cfg.project,
                        domain=cfg.domain,
                        name=name,
                        task_name=task_name,
                    )
                ],
            )
        )

    @property
    def id(self) -> identifier_pb2.TriggerIdentifier:
        return self.pb2.id

    @property
    def name(self) -> str:
        return self.id.name.name

    @property
    def task_name(self) -> str:
        return self.id.name.task_name

    @property
    def automation_spec(self) -> common_pb2.TriggerAutomationSpec:
        return self.pb2.automation_spec

    async def get_details(self) -> TriggerDetails:
        """
        Get detailed information about this trigger.
        """
        if not self.details:
            details = await TriggerDetails.get.aio(name=self.pb2.id.name.name)
            self.details = details
        return self.details

    @property
    def is_active(self) -> bool:
        return self.pb2.active

    def _rich_automation(self, automation: common_pb2.TriggerAutomationSpec):
        if automation.type == common_pb2.TriggerAutomationSpec.TYPE_NONE:
            yield "none", None
        elif automation.type == common_pb2.TriggerAutomationSpec.TYPE_SCHEDULE:
            if automation.schedule.cron_expression is not None:
                yield "cron", automation.schedule.cron_expression
            elif automation.schedule.rate is not None:
                r = automation.schedule.rate
                yield (
                    "fixed_rate",
                    (
                        f"Every [{r.value}] {r.unit} starting at "
                        f"{r.start_time.ToDatetime() if automation.HasField('start_time') else 'now'}"
                    ),
                )

    def __rich_repr__(self):
        yield "task_name", self.task_name
        yield "name", self.name
        yield from self._rich_automation(self.pb2.automation_spec)
        yield "auto_activate", self.is_active<|MERGE_RESOLUTION|>--- conflicted
+++ resolved
@@ -103,18 +103,6 @@
         """
         ensure_client()
         cfg = get_common_config()
-<<<<<<< HEAD
-        task_trigger = trigger_serde.to_task_trigger(t=trigger)
-        resp = await get_client().trigger_service.DeployTrigger(
-            request=trigger_service_pb2.DeployTriggerRequest(
-                id=identifier_pb2.TriggerIdentifier(
-                    name=identifier_pb2.TriggerName(
-                        name=trigger.name,
-                        task_name=task_name,
-                        org=cfg.org,
-                        project=cfg.project,
-                        domain=cfg.domain,
-=======
 
         # Fetch the task to ensure it exists and to get its input definitions
         try:
@@ -143,7 +131,6 @@
                             domain=cfg.domain,
                         ),
                         revision=1,
->>>>>>> 52dc01de
                     ),
                     spec=trigger_definition_pb2.TriggerSpec(
                         active=task_trigger.spec.active,
