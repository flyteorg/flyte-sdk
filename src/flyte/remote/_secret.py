--- conflicted
+++ resolved
@@ -21,8 +21,7 @@
     @classmethod
     async def create(cls, name: str, value: Union[str, bytes], type: SecretTypes = "regular"):
         ensure_client()
-<<<<<<< HEAD
-        cfg = get_common_config()
+        cfg = get_init_config()
 
         if type == "regular":
             secret_type = definition_pb2.SecretType.SECRET_TYPE_GENERIC
@@ -32,14 +31,6 @@
             secret_type = definition_pb2.SecretType.SECRET_TYPE_IMAGE_PULL_SECRET
             project = None
             domain = None
-=======
-        cfg = get_init_config()
-        secret_type = (
-            definition_pb2.SecretType.SECRET_TYPE_GENERIC
-            if type == "regular"
-            else definition_pb2.SecretType.SECRET_TYPE_IMAGE_PULL_SECRET
-        )
->>>>>>> 19dbefb9
 
         if isinstance(value, str):
             secret = definition_pb2.SecretSpec(
