--- conflicted
+++ resolved
@@ -292,13 +292,9 @@
         timeout: Optional[flyte.TimeoutType] = None,
         env_vars: Optional[Dict[str, str]] = None,
         secrets: Optional[flyte.SecretRequest] = None,
-<<<<<<< HEAD
-        queue: Optional[str] = None,
-        max_inline_io_bytes: Optional[int] = None,
-=======
         max_inline_io_bytes: Optional[int] = None,
         cache: Optional[flyte.Cache] = None,
->>>>>>> 16e49ea3
+        queue: Optional[str] = None,
         **kwargs: Any,
     ) -> TaskDetails:
         if len(kwargs) > 0:
@@ -325,15 +321,6 @@
 
         md = template.metadata
         if retries:
-<<<<<<< HEAD
-            template.metadata.retries.CopyFrom(get_proto_retry_strategy(retries))
-        if timeout:
-            template.metadata.timeout.CopyFrom(get_proto_timeout(timeout))
-        self.overriden_queue = queue
-        if max_inline_io_bytes is not None:
-            self.max_inline_io_bytes = max_inline_io_bytes
-        return self
-=======
             md.retries.CopyFrom(get_proto_retry_strategy(retries))
 
         if timeout:
@@ -355,8 +342,11 @@
             md.cache_serializable = cache.serialize
             md.cache_ignore_input_vars[:] = list(cache.ignored_inputs or ())
 
-        return TaskDetails(pb2, max_inline_io_bytes=max_inline_io_bytes or self.max_inline_io_bytes)
->>>>>>> 16e49ea3
+        return TaskDetails(
+            pb2,
+            max_inline_io_bytes=max_inline_io_bytes or self.max_inline_io_bytes,
+            overriden_queue=queue,
+        )
 
     def __rich_repr__(self) -> rich.repr.Result:
         """
