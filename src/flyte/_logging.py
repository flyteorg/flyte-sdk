--- conflicted
+++ resolved
@@ -4,13 +4,7 @@
 import os
 from typing import Optional
 
-<<<<<<< HEAD
-from ._tools import ipython_check, is_in_cluster
-
 DEFAULT_LOG_LEVEL = logging.INFO
-=======
-DEFAULT_LOG_LEVEL = logging.WARNING
->>>>>>> bfcce687
 
 
 def make_hyperlink(label: str, url: str):
