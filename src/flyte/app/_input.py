from __future__ import annotations

import os
import re
import typing
from dataclasses import dataclass, field
from functools import cache, cached_property
from typing import List, Literal, Optional

from pydantic import BaseModel, model_validator

import flyte.io
from flyte._initialize import requires_initialization
from flyte.remote._task import AutoVersioning

InputTypes = str | flyte.io.File | flyte.io.Dir
_SerializedInputType = Literal["string", "file", "directory"]

INPUT_TYPE_MAP = {
    str: "string",
    flyte.io.File: "file",
    flyte.io.Dir: "directory",
}

RUNTIME_INPUTS_FILE = "flyte-inputs.json"


class _DelayedValue(BaseModel):
    """
    Delayed value for app inputs.
    """

    type: _SerializedInputType

    @model_validator(mode="before")
    @classmethod
    def check_type(cls, data: typing.Any) -> typing.Any:
        if "type" in data:
            data["type"] = INPUT_TYPE_MAP.get(data["type"], data["type"])
        return data

    async def get(self) -> str:
        value = await self.materialize()
        assert isinstance(value, (str, flyte.io.File, flyte.io.Dir)), (
            f"Materialized value must be a string, file or directory, found {type(value)}"
        )
        if isinstance(value, (flyte.io.File, flyte.io.Dir)):
            return value.path
        return value

    async def materialize(self) -> InputTypes:
        raise NotImplementedError("Subclasses must implement this method")


class RunOutput(_DelayedValue):
    """
    Use a run's output for app inputs.

<<<<<<< HEAD
    This enables the declaration of an app input dependency on the output of
=======
    This enables the declaration of an app input dependency on a the output of
>>>>>>> 4f18e5fd
    a run, given by a specific run name, or a task name and version. If
    `task_auto_version == 'latest'`, the latest version of the task will be used.
    If `task_auto_version == 'current'`, the version will be derived from the callee
    app or task context.
    """

    run_name: str | None = None
    task_name: str | None = None
    task_version: str | None = None
    task_auto_version: AutoVersioning | None = "latest"
    getter: tuple[typing.Any, ...] = (0,)

    def __post_init__(self):
        if self.run_name is None and self.task_name is None:
            raise ValueError("Either run_name or task_name must be provided")
        if self.run_name is not None and self.task_name is not None:
            raise ValueError("Only one of run_name or task_name must be provided")
        if self.task_name is not None and (self.task_version is None and self.task_auto_version is None):
            raise ValueError("Either task_version or task_auto_version must be provided")
        if self.task_name is not None and (self.task_version is not None and self.task_auto_version is not None):
            raise ValueError("Only one of task_version or task_auto_version must be provided")

    @requires_initialization
    async def materialize(self) -> InputTypes:
        if self.run_name is not None:
            return await self._materialize_with_run_name()
        elif self.task_name is not None:
            return await self._materialize_with_task_name()
        else:
            raise ValueError("Either run_name or task_name must be provided")

    async def _materialize_with_task_name(self) -> InputTypes:
        from flyte.remote import Run, RunDetails, Task, TaskDetails

        assert self.task_name is not None, "task_name must be provided"
        if self.task_auto_version is not None:
            task_details: TaskDetails = await Task.get(
                self.task_name, version=self.task_version, auto_version=self.task_auto_version
            ).fetch.aio()
            task_version = task_details.version
        elif self.task_version is not None:
            task_version = self.task_version
        else:
            raise ValueError("Either task_version or task_auto_version must be provided")

        runs = Run.listall.aio(
            in_phase=("succeeded",),
            task_name=self.task_name,
            task_version=task_version,
            limit=1,
            sort_by=("created_at", "desc"),
        )
        run = await anext(runs)
        run_details: RunDetails = await run.details.aio()
        output = await run_details.outputs()
        for getter in self.getter:
            output = output[getter]
        return typing.cast(InputTypes, output)

    async def _materialize_with_run_name(self) -> InputTypes:
        from flyte.remote import Run, RunDetails

        run: Run = await Run.get.aio(self.run_name)
        run_details: RunDetails = await run.details.aio()
        output = await run_details.outputs()
        for getter in self.getter:
            output = output[getter]
        return typing.cast(InputTypes, output)


class AppEndpoint(_DelayedValue):
    """
    Embed an upstream app's endpoint as an app input.

    This enables the declaration of an app input dependency on a the endpoint of
    an upstream app, given by a specific app name. This gives the app access to
    the upstream app's endpoint as a public or private url.
    """

    app_name: str
    public: bool = False
    type: Literal["string"] = "string"

    @requires_initialization
    async def materialize(self) -> str:
        from flyte.app._app_environment import INTERNAL_APP_ENDPOINT_PATTERN_ENV_VAR

        if self.public:
            from flyte.remote import App

            app = App.get(self.app_name)
            return app.endpoint

        endpoint_pattern = os.getenv(INTERNAL_APP_ENDPOINT_PATTERN_ENV_VAR)
        if endpoint_pattern is not None:
            return endpoint_pattern.format(app_fqdn=self.app_name)

        raise ValueError(
            f"Environment variable {INTERNAL_APP_ENDPOINT_PATTERN_ENV_VAR} is not set to create a private url."
        )


@dataclass
class Input:
    """
    Input for application.

    :param name: Name of input.
    :param value: Value for input.
    :param env_var: Environment name to set the value in the serving environment.
    :param download: When True, the input will be automatically downloaded. This
        only works if the value refers to an item in a object store. i.e. `s3://...`
    :param mount: If `value` is a directory, then the directory will be available
        at `mount`. If `value` is a file, then the file will be downloaded into the
        `mount` directory.
    :param ignore_patterns: If `value` is a directory, then this is a list of glob
        patterns to ignore.
    """

    name: str
    value: InputTypes | _DelayedValue
    env_var: Optional[str] = None
    download: bool = False
    mount: Optional[str] = None
    ignore_patterns: list[str] = field(default_factory=list)

    def __post_init__(self):
        import flyte.io

        env_name_re = re.compile("^[_a-zA-Z][_a-zA-Z0-9]*$")

        if self.env_var is not None and env_name_re.match(self.env_var) is None:
            raise ValueError(f"env_var ({self.env_var}) is not a valid environment name for shells")

        if self.value and not isinstance(self.value, (str, flyte.io.File, flyte.io.Dir, RunOutput, AppEndpoint)):
            raise TypeError(
                f"Expected value to be of type str, file, dir, RunOutput or AppEndpoint, got {type(self.value)}"
            )

        if self.name is None:
            self.name = "i0"


class SerializableInput(BaseModel):
    """
    Serializable version of Input.
    """

    name: str
    value: str
    download: bool
    type: _SerializedInputType = "string"
    env_var: Optional[str] = None
    dest: Optional[str] = None
    ignore_patterns: List[str] = field(default_factory=list)

    @classmethod
    def from_input(cls, inp: Input) -> "SerializableInput":
        import flyte.io

        # inp.name is guaranteed to be set by Input.__post_init__
        assert inp.name is not None, "Input name should be set by __post_init__"

        tpe: _SerializedInputType = "string"
        if isinstance(inp.value, flyte.io.File):
            value = inp.value.path
            tpe = "file"
            download = True if inp.mount is not None else inp.download
        elif isinstance(inp.value, flyte.io.Dir):
            value = inp.value.path
            tpe = "directory"
            download = True if inp.mount is not None else inp.download
        elif isinstance(inp.value, (RunOutput, AppEndpoint)):
            value = inp.value.model_dump_json()
            tpe = inp.value.type
            download = True if inp.mount is not None else inp.download
        else:
            value = typing.cast(str, inp.value)
            download = False

        return cls(
            name=inp.name,
            value=value,
            type=tpe,
            download=download,
            env_var=inp.env_var,
            dest=inp.mount,
            ignore_patterns=inp.ignore_patterns,
        )


class SerializableInputCollection(BaseModel):
    """
    Collection of inputs for application.

    :param inputs: List of inputs.
    """

    inputs: List[SerializableInput] = field(default_factory=list)

    @cached_property
    def to_transport(self) -> str:
        import base64
        import gzip
        from io import BytesIO

        json_str = self.model_dump_json()
        buf = BytesIO()
        with gzip.GzipFile(mode="wb", fileobj=buf, mtime=0) as f:
            f.write(json_str.encode("utf-8"))
        return base64.b64encode(buf.getvalue()).decode("utf-8")

    @classmethod
    def from_transport(cls, s: str) -> SerializableInputCollection:
        import base64
        import gzip

        compressed_val = base64.b64decode(s.encode("utf-8"))
        json_str = gzip.decompress(compressed_val).decode("utf-8")
        return cls.model_validate_json(json_str)

    @classmethod
    def from_inputs(cls, inputs: List[Input]) -> SerializableInputCollection:
        return cls(inputs=[SerializableInput.from_input(inp) for inp in inputs])


@cache
def _load_inputs() -> dict[str, str]:
    """Load inputs for application or endpoint."""
    import json
    import os

    config_file = os.getenv(RUNTIME_INPUTS_FILE)

    if config_file is None:
        raise ValueError("Inputs are not mounted")

    with open(config_file, "r") as f:
        inputs = json.load(f)

    return inputs


def get_input(name: str) -> str:
    """Get inputs for application or endpoint."""
    inputs = _load_inputs()
    return inputs[name]<|MERGE_RESOLUTION|>--- conflicted
+++ resolved
@@ -56,11 +56,7 @@
     """
     Use a run's output for app inputs.
 
-<<<<<<< HEAD
     This enables the declaration of an app input dependency on the output of
-=======
-    This enables the declaration of an app input dependency on a the output of
->>>>>>> 4f18e5fd
     a run, given by a specific run name, or a task name and version. If
     `task_auto_version == 'latest'`, the latest version of the task will be used.
     If `task_auto_version == 'current'`, the version will be derived from the callee
