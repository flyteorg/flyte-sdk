from flyte.app._app_environment import AppEnvironment
<<<<<<< HEAD
from flyte.app._connector_environment import ConnectorEnvironment
from flyte.app._input import AppEndpoint, Input, RunOutput, get_input
=======
from flyte.app._parameter import AppEndpoint, Parameter, RunOutput, get_parameter
>>>>>>> ae088d70
from flyte.app._types import Domain, Link, Port, Scaling

__all__ = [
    "AppEndpoint",
    "AppEnvironment",
<<<<<<< HEAD
    "ConnectorEnvironment",
    "Domain",
    "Input",
    "Link",
    "Port",
    "RunOutput",
    "Scaling",
    "get_input",
=======
    "Domain",
    "Link",
    "Parameter",
    "Port",
    "RunOutput",
    "Scaling",
    "get_parameter",
>>>>>>> ae088d70
]


def register_app_deployer():
    from flyte import _deployer as deployer
    from flyte.app._deploy import _deploy_app_env

    deployer.register_deployer(AppEnvironment, _deploy_app_env)


register_app_deployer()<|MERGE_RESOLUTION|>--- conflicted
+++ resolved
@@ -1,25 +1,10 @@
 from flyte.app._app_environment import AppEnvironment
-<<<<<<< HEAD
-from flyte.app._connector_environment import ConnectorEnvironment
-from flyte.app._input import AppEndpoint, Input, RunOutput, get_input
-=======
 from flyte.app._parameter import AppEndpoint, Parameter, RunOutput, get_parameter
->>>>>>> ae088d70
 from flyte.app._types import Domain, Link, Port, Scaling
 
 __all__ = [
     "AppEndpoint",
     "AppEnvironment",
-<<<<<<< HEAD
-    "ConnectorEnvironment",
-    "Domain",
-    "Input",
-    "Link",
-    "Port",
-    "RunOutput",
-    "Scaling",
-    "get_input",
-=======
     "Domain",
     "Link",
     "Parameter",
@@ -27,7 +12,6 @@
     "RunOutput",
     "Scaling",
     "get_parameter",
->>>>>>> ae088d70
 ]
 
 
