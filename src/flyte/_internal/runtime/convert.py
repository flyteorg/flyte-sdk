from __future__ import annotations

import asyncio
import base64
import hashlib
import inspect
from dataclasses import dataclass
from types import NoneType
from typing import Any, Dict, List, Tuple, Union, get_args

from flyteidl2.core import execution_pb2, interface_pb2, literals_pb2
from flyteidl2.task import common_pb2, task_definition_pb2

import flyte.errors
import flyte.storage as storage
from flyte.models import ActionID, NativeInterface, TaskContext
from flyte.types import TypeEngine, TypeTransformerFailedError


@dataclass(frozen=True)
class Inputs:
    proto_inputs: common_pb2.Inputs

    @classmethod
<<<<<<< HEAD
    def empty(cls, context: list[literals_pb2.KeyValuePair] | None = None) -> "Inputs":
        return cls(proto_inputs=run_definition_pb2.Inputs(context=context))
=======
    def empty(cls) -> "Inputs":
        return cls(proto_inputs=common_pb2.Inputs())
>>>>>>> d7b18659


@dataclass(frozen=True)
class Outputs:
    proto_outputs: common_pb2.Outputs


@dataclass
class Error:
    err: execution_pb2.ExecutionError


# ------------------------------- CONVERT Methods ------------------------------- #


def _clean_error_code(code: str) -> Tuple[str, str | None]:
    """
    The error code may have a server injected code and is of the form `RetriesExhausedError|<code>` or `<code>`.

    :param code:
    :return: "user code", optional server code
    """
    if "|" in code:
        server_code, user_code = code.split("|", 1)
        return user_code.strip(), server_code.strip()
    return code.strip(), None


async def convert_inputs_to_native(inputs: Inputs, python_interface: NativeInterface) -> Dict[str, Any]:
    literals = {named_literal.name: named_literal.value for named_literal in inputs.proto_inputs.literals}
    native_vals = await TypeEngine.literal_map_to_kwargs(
        literals_pb2.LiteralMap(literals=literals), python_interface.get_input_types()
    )
    return native_vals


async def convert_upload_default_inputs(interface: NativeInterface) -> List[common_pb2.NamedParameter]:
    """
    Converts the default inputs of a NativeInterface to a list of NamedParameters for upload.
    This is used to upload default inputs to the Flyte backend.
    """
    if not interface.inputs:
        return []

    vars = []
    literal_coros = []
    for input_name, (input_type, default_value) in interface.inputs.items():
        if default_value and default_value is not inspect.Parameter.empty:
            lt = TypeEngine.to_literal_type(input_type)
            literal_coros.append(TypeEngine.to_literal(default_value, input_type, lt))
            vars.append((input_name, lt))

    literals: List[literals_pb2.Literal] = await asyncio.gather(*literal_coros)
    named_params = []
    for (name, lt), literal in zip(vars, literals):
        param = interface_pb2.Parameter(
            var=interface_pb2.Variable(
                type=lt,
            ),
            default=literal,
        )
        named_params.append(
            common_pb2.NamedParameter(
                name=name,
                parameter=param,
            ),
        )
    return named_params


def is_optional_type(tp) -> bool:
    """
    True if the *annotation* `tp` is equivalent to Optional[…].
    Works for Optional[T], Union[T, None], and T | None.
    """
    return NoneType in get_args(tp)  # fastest check


async def convert_from_native_to_inputs(context: Dict[str, str], interface: NativeInterface, *args, **kwargs) -> Inputs:
    kwargs = interface.convert_to_kwargs(*args, **kwargs)

    missing = [key for key in interface.required_inputs() if key not in kwargs]
    if missing:
        raise ValueError(f"Missing required inputs: {', '.join(missing)}")

    serialized_context = None
    if context and len(context) > 0:
        serialized_context = [literals_pb2.KeyValuePair(key=k, value=v) for k, v in context.items()]

    if len(interface.inputs) == 0:
        return Inputs.empty(context=serialized_context)

    # fill in defaults if missing
    type_hints: Dict[str, type] = {}
    already_converted_kwargs: Dict[str, literals_pb2.Literal] = {}
    for input_name, (input_type, default_value) in interface.inputs.items():
        if input_name in kwargs:
            type_hints[input_name] = input_type
        elif (
            (default_value is not None and default_value is not inspect.Signature.empty)
            or (default_value is None and is_optional_type(input_type))
            or input_type is None
        ):
            if default_value == NativeInterface.has_default:
                if interface._remote_defaults is None or input_name not in interface._remote_defaults:
                    raise ValueError(f"Input '{input_name}' has a default value but it is not set in the interface.")
                already_converted_kwargs[input_name] = interface._remote_defaults[input_name]
            elif input_type is None:
                # If the type is None, we assume it's a placeholder for no type
                kwargs[input_name] = None
                type_hints[input_name] = NoneType
            else:
                kwargs[input_name] = default_value
                type_hints[input_name] = input_type

    literal_map = await TypeEngine.dict_to_literal_map(kwargs, type_hints)
    if len(already_converted_kwargs) > 0:
        copied_literals: Dict[str, literals_pb2.Literal] = {}
        for k, v in literal_map.literals.items():
            copied_literals[k] = v
        # Add the already converted kwargs to the literal map
        for k, v in already_converted_kwargs.items():
            copied_literals[k] = v
        literal_map = literals_pb2.LiteralMap(literals=copied_literals)
    # Make sure we the interface, not literal_map or kwargs, because those may have a different order

    return Inputs(
<<<<<<< HEAD
        proto_inputs=run_definition_pb2.Inputs(
            literals=[
                run_definition_pb2.NamedLiteral(name=k, value=literal_map.literals[k]) for k in interface.inputs.keys()
            ],
            context=serialized_context,
=======
        proto_inputs=common_pb2.Inputs(
            literals=[common_pb2.NamedLiteral(name=k, value=literal_map.literals[k]) for k in interface.inputs.keys()]
>>>>>>> d7b18659
        )
    )


async def convert_from_inputs_to_native(native_interface: NativeInterface, inputs: Inputs) -> Dict[str, Any]:
    """
    Converts the inputs from a run definition proto to a native Python dictionary.
    :param native_interface: The native interface of the task.
    :param inputs: The run definition inputs proto.
    :return: A dictionary of input names to their native Python values.
    """
    if not inputs or not inputs.proto_inputs or not inputs.proto_inputs.literals:
        return {}

    literals = {named_literal.name: named_literal.value for named_literal in inputs.proto_inputs.literals}
    return await TypeEngine.literal_map_to_kwargs(
        literals_pb2.LiteralMap(literals=literals), native_interface.get_input_types()
    )


async def convert_from_native_to_outputs(o: Any, interface: NativeInterface, task_name: str = "") -> Outputs:
    # Always make it a tuple even if it's just one item to simplify logic below
    if not isinstance(o, tuple):
        o = (o,)

    if len(interface.outputs) == 0:
        if len(o) != 0:
            if len(o) == 1 and o[0] is not None:
                raise flyte.errors.RuntimeDataValidationError(
                    "o0",
                    f"Expected no outputs but got {o},did you miss a return type annotation?",
                    task_name,
                )
    else:
        assert len(o) == len(interface.outputs), (
            f"Received {len(o)} outputs but return annotation has {len(interface.outputs)} outputs specified. "
        )
    named = []
    for (output_name, python_type), v in zip(interface.outputs.items(), o):
        try:
            lit = await TypeEngine.to_literal(v, python_type, TypeEngine.to_literal_type(python_type))
            named.append(common_pb2.NamedLiteral(name=output_name, value=lit))
        except TypeTransformerFailedError as e:
            raise flyte.errors.RuntimeDataValidationError(output_name, e, task_name)

    return Outputs(proto_outputs=common_pb2.Outputs(literals=named))


async def convert_outputs_to_native(interface: NativeInterface, outputs: Outputs) -> Union[Any, Tuple[Any, ...]]:
    lm = literals_pb2.LiteralMap(
        literals={named_literal.name: named_literal.value for named_literal in outputs.proto_outputs.literals}
    )
    kwargs = await TypeEngine.literal_map_to_kwargs(lm, interface.outputs)
    if len(kwargs) == 0:
        return None
    elif len(kwargs) == 1:
        return next(iter(kwargs.values()))
    else:
        # Return as tuple if multiple outputs, make sure to order correctly as it seems proto maps can change ordering
        return tuple(kwargs[k] for k in interface.outputs.keys())


def convert_error_to_native(err: execution_pb2.ExecutionError | Exception | Error) -> Exception | None:
    if not err:
        return None

    if isinstance(err, Exception):
        return err

    if isinstance(err, Error):
        err = err.err

    user_code, _server_code = _clean_error_code(err.code)
    match err.kind:
        case execution_pb2.ExecutionError.UNKNOWN:
            return flyte.errors.RuntimeUnknownError(code=user_code, message=err.message, worker=err.worker)
        case execution_pb2.ExecutionError.USER:
            if "OOM" in err.code.upper():
                return flyte.errors.OOMError(code=user_code, message=err.message, worker=err.worker)
            elif "Interrupted" in err.code:
                return flyte.errors.TaskInterruptedError(code=user_code, message=err.message, worker=err.worker)
            elif "PrimaryContainerNotFound" in err.code:
                return flyte.errors.PrimaryContainerNotFoundError(
                    code=user_code, message=err.message, worker=err.worker
                )
            elif "RetriesExhausted" in err.code:
                return flyte.errors.RetriesExhaustedError(code=user_code, message=err.message, worker=err.worker)
            elif "Unknown" in err.code:
                return flyte.errors.RuntimeUnknownError(code=user_code, message=err.message, worker=err.worker)
            elif "InvalidImageName" in err.code:
                return flyte.errors.InvalidImageNameError(code=user_code, message=err.message, worker=err.worker)
            elif "ImagePullBackOff" in err.code:
                return flyte.errors.ImagePullBackOffError(code=user_code, message=err.message, worker=err.worker)
            return flyte.errors.RuntimeUserError(code=user_code, message=err.message, worker=err.worker)
        case execution_pb2.ExecutionError.SYSTEM:
            return flyte.errors.RuntimeSystemError(code=user_code, message=err.message, worker=err.worker)
    return None


def convert_from_native_to_error(err: BaseException) -> Error:
    if isinstance(err, flyte.errors.RuntimeUnknownError):
        return Error(
            err=execution_pb2.ExecutionError(
                kind=execution_pb2.ExecutionError.UNKNOWN,
                code=err.code,
                message=str(err),
                worker=err.worker,
            )
        )
    elif isinstance(err, flyte.errors.RuntimeUserError):
        return Error(
            err=execution_pb2.ExecutionError(
                kind=execution_pb2.ExecutionError.USER,
                code=err.code,
                message=str(err),
                worker=err.worker,
            )
        )
    elif isinstance(err, flyte.errors.RuntimeSystemError):
        return Error(
            err=execution_pb2.ExecutionError(
                kind=execution_pb2.ExecutionError.SYSTEM,
                code=err.code,
                message=str(err),
                worker=err.worker,
            )
        )
    else:
        return Error(
            err=execution_pb2.ExecutionError(
                kind=execution_pb2.ExecutionError.UNKNOWN,
                code=type(err).__name__,
                message=str(err),
                worker="UNKNOWN",
            )
        )


def hash_data(data: Union[str, bytes]) -> str:
    """
    Generate a hash for the given data. If the data is a string, it will be encoded to bytes before hashing.
    :param data: The data to hash, can be a string or bytes.
    :return: A hexadecimal string representation of the hash.
    """
    if isinstance(data, str):
        data = data.encode("utf-8")
    digest = hashlib.sha256(data).digest()
    return base64.b64encode(digest).decode("utf-8")


def generate_inputs_hash(serialized_inputs: str | bytes) -> str:
    """
    Generate a hash for the inputs. This is used to uniquely identify the inputs for a task.
    :return: A hexadecimal string representation of the hash.
    """
    return hash_data(serialized_inputs)


def generate_inputs_repr_for_literal(literal: literals_pb2.Literal) -> bytes:
    """
    Generate a byte representation for a single literal that is meant to be hashed as part of the cache key
    computation for an Action. This function should just serialize the literal deterministically, but will
    use an existing hash value if present in the Literal.  This is trivial, except we need to handle nested literals
    (inside collections and maps), that may have the hash property set.

    :param literal: The literal to get a hashable representation for.
    :return: byte representation of the literal that can be fed into a hash function.
    """
    # If the literal has a hash value, use that instead of serializing the full literal
    if literal.hash:
        return literal.hash.encode("utf-8")

    if literal.HasField("collection"):
        buf = bytearray()
        for nested_literal in literal.collection.literals:
            if nested_literal.hash:
                buf += nested_literal.hash.encode("utf-8")
            else:
                buf += generate_inputs_repr_for_literal(nested_literal)

        b = bytes(buf)
        return b

    elif literal.HasField("map"):
        buf = bytearray()
        # Sort keys to ensure deterministic ordering
        for key in sorted(literal.map.literals.keys()):
            nested_literal = literal.map.literals[key]
            buf += key.encode("utf-8")
            if nested_literal.hash:
                buf += nested_literal.hash.encode("utf-8")
            else:
                buf += generate_inputs_repr_for_literal(nested_literal)

        b = bytes(buf)
        return b

    # For all other cases (scalars, etc.), just serialize the literal normally
    return literal.SerializeToString(deterministic=True)


def generate_inputs_hash_for_named_literals(inputs: list[common_pb2.NamedLiteral]) -> str:
    """
    Generate a hash for the inputs using the new literal representation approach that respects
    hash values already present in literals. This is used to uniquely identify the inputs for a task
    when some literals may have precomputed hash values.

    :param inputs: List of NamedLiteral inputs to hash.
    :return: A base64-encoded string representation of the hash.
    """
    if not inputs:
        return ""

    # Build the byte representation by concatenating each literal's representation
    combined_bytes = b""
    for named_literal in inputs:
        # Add the name to ensure order matters
        name_bytes = named_literal.name.encode("utf-8")
        literal_bytes = generate_inputs_repr_for_literal(named_literal.value)
        # Combine name and literal bytes with a separator to avoid collisions
        combined_bytes += name_bytes + b":" + literal_bytes + b";"

    return hash_data(combined_bytes)


def generate_inputs_hash_from_proto(inputs: common_pb2.Inputs) -> str:
    """
    Generate a hash for the inputs. This is used to uniquely identify the inputs for a task.
    :param inputs: The inputs to hash.
    :return: A hexadecimal string representation of the hash.
    """
    if not inputs or not inputs.literals:
        return ""
    return generate_inputs_hash_for_named_literals(list(inputs.literals))


def generate_interface_hash(task_interface: interface_pb2.TypedInterface) -> str:
    """
    Generate a hash for the task interface. This is used to uniquely identify the task interface.
    :param task_interface: The interface of the task.
    :return: A hexadecimal string representation of the hash.
    """
    if not task_interface:
        return ""
    serialized_interface = task_interface.SerializeToString(deterministic=True)
    return hash_data(serialized_interface)


def generate_cache_key_hash(
    task_name: str,
    inputs_hash: str,
    task_interface: interface_pb2.TypedInterface,
    cache_version: str,
    ignored_input_vars: List[str],
    proto_inputs: common_pb2.Inputs,
) -> str:
    """
    Generate a cache key hash based on the inputs hash, task name, task interface, and cache version.
    This is used to uniquely identify the cache key for a task.

    :param task_name: The name of the task.
    :param inputs_hash: The hash of the inputs.
    :param task_interface: The interface of the task.
    :param cache_version: The version of the cache.
    :param ignored_input_vars: A list of input variable names to ignore when generating the cache key.
    :param proto_inputs: The proto inputs for the task, only used if there are ignored inputs.
    :return: A hexadecimal string representation of the cache key hash.
    """
    if ignored_input_vars:
        filtered = [named_lit for named_lit in proto_inputs.literals if named_lit.name not in ignored_input_vars]
        final = common_pb2.Inputs(literals=filtered)
        final_inputs = generate_inputs_hash_from_proto(final)
    else:
        final_inputs = inputs_hash

    interface_hash = generate_interface_hash(task_interface)

    data = f"{final_inputs}{task_name}{interface_hash}{cache_version}"
    return hash_data(data)


def generate_sub_action_id_and_output_path(
    tctx: TaskContext,
    task_spec_or_name: task_definition_pb2.TaskSpec | str,
    inputs_hash: str,
    invoke_seq: int,
) -> Tuple[ActionID, str]:
    """
    Generate a sub-action ID and output path based on the current task context, task name, and inputs.

    action name = current action name + task name + input hash + group name (if available)
    :param tctx:
    :param task_spec_or_name: task specification or task name. Task name is only used in case of trace actions.
    :param inputs_hash: Consistent hash string of the inputs
    :param invoke_seq: The sequence number of the invocation, used to differentiate between multiple invocations.
    :return:
    """
    current_action_id = tctx.action
    current_output_path = tctx.run_base_dir
    if isinstance(task_spec_or_name, task_definition_pb2.TaskSpec):
        task_spec_or_name.task_template.interface
        task_hash = hash_data(task_spec_or_name.SerializeToString(deterministic=True))
    else:
        task_hash = task_spec_or_name
    sub_action_id = current_action_id.new_sub_action_from(
        task_hash=task_hash,
        input_hash=inputs_hash,
        group=tctx.group_data.name if tctx.group_data else None,
        task_call_seq=invoke_seq,
    )
    sub_run_output_path = storage.join(current_output_path, sub_action_id.name)
    return sub_action_id, sub_run_output_path<|MERGE_RESOLUTION|>--- conflicted
+++ resolved
@@ -22,13 +22,8 @@
     proto_inputs: common_pb2.Inputs
 
     @classmethod
-<<<<<<< HEAD
     def empty(cls, context: list[literals_pb2.KeyValuePair] | None = None) -> "Inputs":
-        return cls(proto_inputs=run_definition_pb2.Inputs(context=context))
-=======
-    def empty(cls) -> "Inputs":
-        return cls(proto_inputs=common_pb2.Inputs())
->>>>>>> d7b18659
+        return cls(proto_inputs=common_pb2.Inputs(context=context))
 
 
 @dataclass(frozen=True)
@@ -156,16 +151,11 @@
     # Make sure we the interface, not literal_map or kwargs, because those may have a different order
 
     return Inputs(
-<<<<<<< HEAD
-        proto_inputs=run_definition_pb2.Inputs(
+        proto_inputs=common_pb2.Inputs(
             literals=[
-                run_definition_pb2.NamedLiteral(name=k, value=literal_map.literals[k]) for k in interface.inputs.keys()
+                common_pb2.NamedLiteral(name=k, value=literal_map.literals[k]) for k in interface.inputs.keys()
             ],
             context=serialized_context,
-=======
-        proto_inputs=common_pb2.Inputs(
-            literals=[common_pb2.NamedLiteral(name=k, value=literal_map.literals[k]) for k in interface.inputs.keys()]
->>>>>>> d7b18659
         )
     )
 
