--- conflicted
+++ resolved
@@ -204,44 +204,6 @@
     if not serialize_context.image_cache:
         # This computes the image uri, computing hashes as necessary so can fail if done remotely.
         return image.uri
-
-    if serialize_context.image_cache and env_name not in serialize_context.image_cache.image_lookup:
-        logger.warning(f"Image {image} not found in the image cache: {serialize_context.image_cache.image_lookup}.")
-        return image.uri
-
-    return serialize_context.image_cache.image_lookup[env_name]
-
-
-def _get_urun_container(
-    serialize_context: SerializationContext, task_template: TaskTemplate
-) -> Optional[tasks_pb2.Container]:
-    env = (
-        [literals_pb2.KeyValuePair(key=k, value=v) for k, v in task_template.env_vars.items()]
-        if task_template.env_vars
-        else None
-    )
-    resources = get_proto_resources(task_template.resources)
-
-    img = task_template.image
-    if isinstance(img, str):
-        raise flyte.errors.RuntimeSystemError("BadConfig", "Image is not a valid image")
-
-    env_name = task_template.parent_env_name
-    if env_name is None:
-        raise flyte.errors.RuntimeSystemError("BadConfig", f"Task {task_template.name} has no parent environment name")
-
-<<<<<<< HEAD
-    img_uri = lookup_image_in_cache(serialize_context, env_name, img)
-
-    config = task_template.config(serialize_context)
-    serialized_config = []
-    if config:
-        for k, v in config.items():
-            serialized_config.append(literals_pb2.KeyValuePair(key=k, value=v))
-=======
-    if not serialize_context.image_cache:
-        # This computes the image uri, computing hashes as necessary so can fail if done remotely.
-        img_uri = task_template.image.uri
     elif serialize_context.image_cache and env_name not in serialize_context.image_cache.image_lookup:
         raise flyte.errors.RuntimeUserError(
             "MissingEnvironment",
@@ -263,9 +225,35 @@
             '             env_vars={"my-name": os.getenv("my-name")},\n'
             "         )\n",
         )
-    else:
-        img_uri = serialize_context.image_cache.image_lookup[env_name]
->>>>>>> 358a93d3
+    return serialize_context.image_cache.image_lookup[env_name]
+
+
+
+def _get_urun_container(
+    serialize_context: SerializationContext, task_template: TaskTemplate
+) -> Optional[tasks_pb2.Container]:
+    env = (
+        [literals_pb2.KeyValuePair(key=k, value=v) for k, v in task_template.env_vars.items()]
+        if task_template.env_vars
+        else None
+    )
+    resources = get_proto_resources(task_template.resources)
+
+    img = task_template.image
+    if isinstance(img, str):
+        raise flyte.errors.RuntimeSystemError("BadConfig", "Image is not a valid image")
+
+    env_name = task_template.parent_env_name
+    if env_name is None:
+        raise flyte.errors.RuntimeSystemError("BadConfig", f"Task {task_template.name} has no parent environment name")
+
+    img_uri = lookup_image_in_cache(serialize_context, env_name, img)
+
+    config = task_template.config(serialize_context)
+    serialized_config = []
+    if config:
+        for k, v in config.items():
+            serialized_config.append(literals_pb2.KeyValuePair(key=k, value=v))
 
     return tasks_pb2.Container(
         image=img_uri,
