--- conflicted
+++ resolved
@@ -15,23 +15,7 @@
     """
     if isinstance(task, AsyncFunctionTaskTemplate):
         entity_name = task.func.__name__
-        entity_module_name = extract_obj_module(task.func, source_dir)
+        entity_module_name, _ = extract_obj_module(task.func, source_dir)
         return entity_name, entity_module_name
     else:
-<<<<<<< HEAD
-        raise NotImplementedError(f"Task module for {entity_name} not implemented.")
-
-    if entity_module_name == "__main__":
-        """
-        This case is for the case in which the task is run from the main module.
-        """
-        fp = sys.modules["__main__"].__file__
-        if fp is None:
-            raise ValueError(f"Task {entity_name} has no module.")
-        main_path = pathlib.Path(fp)
-        entity_module_name = main_path.stem
-
-    return entity_name, entity_module_name
-=======
-        raise NotImplementedError(f"Task module {task.name} not implemented.")
->>>>>>> 358a93d3
+        raise NotImplementedError(f"Task module {task.name} not implemented.")