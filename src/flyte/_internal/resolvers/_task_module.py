--- conflicted
+++ resolved
@@ -14,45 +14,6 @@
     :return: A tuple containing the entity name, module
     """
     if isinstance(task, AsyncFunctionTaskTemplate):
-<<<<<<< HEAD
-        entity_module = inspect.getmodule(task.func)
-        if entity_module is None:
-            raise ValueError(f"Task {entity_name} has no module.")
-
-        fp = entity_module.__file__
-        if fp is None:
-            raise ValueError(f"Task {entity_name} has no module.")
-
-        file_path = pathlib.Path(fp)
-
-        try:
-            # Get the relative path to the current directory
-            # Will raise ValueError if the file is not in the source directory
-            relative_path = file_path.relative_to(str(source_dir))
-
-            if relative_path == pathlib.Path("."):
-                entity_module_name = entity_module.__name__
-            else:
-                # Replace file separators with dots and remove the '.py' extension
-                dotted_path = os.path.splitext(str(relative_path))[0].replace(os.sep, ".")
-                entity_module_name = dotted_path
-        except ValueError:
-            # If source_dir is not provided or file is not in source_dir, fallback to module name
-            # File is not relative to source_dir - check if it's an installed package
-            file_path_str = str(file_path)
-            if 'site-packages' in file_path_str or 'dist-packages' in file_path_str:
-                # It's an installed package - use the module's __name__ directly
-                # This will be importable via importlib.import_module()
-                entity_module_name = inspect.getmodule(entity_module).__name__
-            else:
-                # File is not in source_dir and not in site-packages - re-raise the error
-                raise ValueError(
-                    f"Task {entity_name} module file {file_path} is not relative to "
-                    f"source directory {source_dir} and is not an installed package."
-                )
-
-=======
->>>>>>> 9dc75540
         entity_name = task.func.__name__
         entity_module_name, _ = extract_obj_module(task.func, source_dir)
         return entity_name, entity_module_name
