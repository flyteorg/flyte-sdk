--- conflicted
+++ resolved
@@ -264,11 +264,7 @@
                 if "tool.uv.index" in line:
                     raise ValueError("External sources are not supported in pyproject.toml")
 
-<<<<<<< HEAD
             if not layer.copy_code:
-=======
-            if layer.extra_args and "--no-install-project" in layer.extra_args:
->>>>>>> bbe0276b
                 # Copy pyproject itself
                 pyproject_dst = copy_files_to_context(layer.pyproject, context_path)
                 if "--no-install-project" not in pip_options.extra_args:
