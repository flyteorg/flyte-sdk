--- conflicted
+++ resolved
@@ -168,10 +168,6 @@
         pip_install_args_no_deps = [
             *pip_install_args,
             *[
-<<<<<<< HEAD
-                "--pre",
-=======
->>>>>>> 80beb008
                 "--find-links",
                 "/dist",
                 "--no-deps",
@@ -186,11 +182,7 @@
         dockerfile += delta1
 
         # Second install: Install dependencies from PyPI
-<<<<<<< HEAD
-        pip_install_args_deps = [*pip_install_args, *["--pre", layer.package_name]]
-=======
         pip_install_args_deps = [*pip_install_args, layer.package_name]
->>>>>>> 80beb008
         delta2 = UV_WHEEL_INSTALL_COMMAND_TEMPLATE.substitute(
             PIP_INSTALL_ARGS=" ".join(pip_install_args_deps), SECRET_MOUNT=secret_mounts
         )
