import asyncio
import os
import shutil
import subprocess
import tempfile
import typing
from pathlib import Path
from string import Template
from typing import ClassVar, Optional, Protocol, cast

import aiofiles
import click

from flyte import Secret
from flyte._image import (
    AptPackages,
    Commands,
    CopyConfig,
    DockerIgnore,
    Env,
    Image,
    Layer,
    PipOption,
    PipPackages,
    PoetryProject,
    PythonWheels,
    Requirements,
    UVProject,
    UVScript,
    WorkDir,
    _DockerLines,
    _ensure_tuple,
)
from flyte._internal.imagebuild.image_builder import (
    DockerAPIImageChecker,
    ImageBuilder,
    ImageChecker,
    LocalDockerCommandImageChecker,
    LocalPodmanCommandImageChecker,
)
from flyte._internal.imagebuild.utils import copy_files_to_context, get_and_list_dockerignore
from flyte._logging import logger

_F_IMG_ID = "_F_IMG_ID"
FLYTE_DOCKER_BUILDER_CACHE_FROM = "FLYTE_DOCKER_BUILDER_CACHE_FROM"
FLYTE_DOCKER_BUILDER_CACHE_TO = "FLYTE_DOCKER_BUILDER_CACHE_TO"

UV_LOCK_WITHOUT_PROJECT_INSTALL_TEMPLATE = Template("""\
RUN --mount=type=cache,sharing=locked,mode=0777,target=/root/.cache/uv,id=uv \
   --mount=type=bind,target=uv.lock,src=$UV_LOCK_PATH \
   --mount=type=bind,target=pyproject.toml,src=$PYPROJECT_PATH \
   $SECRET_MOUNT \
   uv sync --active --inexact $PIP_INSTALL_ARGS
""")

UV_LOCK_INSTALL_TEMPLATE = Template("""\
RUN --mount=type=cache,sharing=locked,mode=0777,target=/root/.cache/uv,id=uv \
   --mount=type=bind,target=/root/.flyte/$PYPROJECT_PATH,src=$PYPROJECT_PATH,rw \
   $SECRET_MOUNT \
   uv sync --active --inexact --no-editable $PIP_INSTALL_ARGS --project /root/.flyte/$PYPROJECT_PATH
""")

POETRY_LOCK_WITHOUT_PROJECT_INSTALL_TEMPLATE = Template("""\
RUN --mount=type=cache,sharing=locked,mode=0777,target=/root/.cache/uv,id=uv \
   uv pip install poetry

ENV POETRY_CACHE_DIR=/tmp/poetry_cache \
   POETRY_VIRTUALENVS_IN_PROJECT=true

RUN --mount=type=cache,sharing=locked,mode=0777,target=/tmp/poetry_cache,id=poetry \
   --mount=type=bind,target=poetry.lock,src=$POETRY_LOCK_PATH \
   --mount=type=bind,target=pyproject.toml,src=$PYPROJECT_PATH \
   $SECRET_MOUNT \
   poetry install $POETRY_INSTALL_ARGS
""")

POETRY_LOCK_INSTALL_TEMPLATE = Template("""\
RUN --mount=type=cache,sharing=locked,mode=0777,target=/root/.cache/uv,id=uv \
   uv pip install poetry

ENV POETRY_CACHE_DIR=/tmp/poetry_cache \
   POETRY_VIRTUALENVS_IN_PROJECT=true

RUN --mount=type=cache,sharing=locked,mode=0777,target=/tmp/poetry_cache,id=poetry \
   --mount=type=bind,target=/root/.flyte/$PYPROJECT_PATH,src=$PYPROJECT_PATH,rw \
   $SECRET_MOUNT \
   poetry install $POETRY_INSTALL_ARGS
""")

UV_PACKAGE_INSTALL_COMMAND_TEMPLATE = Template("""\
RUN --mount=type=cache,sharing=locked,mode=0777,target=/root/.cache/uv,id=uv \
   $REQUIREMENTS_MOUNT \
   $SECRET_MOUNT \
   uv pip install --python $$UV_PYTHON $PIP_INSTALL_ARGS
""")

UV_WHEEL_INSTALL_COMMAND_TEMPLATE = Template("""\
RUN --mount=type=cache,sharing=locked,mode=0777,target=/root/.cache/uv,id=wheel \
   --mount=source=/dist,target=/dist,type=bind \
   $SECRET_MOUNT \
   uv pip install --python $$UV_PYTHON $PIP_INSTALL_ARGS
""")

APT_INSTALL_COMMAND_TEMPLATE = Template("""\
RUN --mount=type=cache,sharing=locked,mode=0777,target=/var/cache/apt,id=apt \
   $SECRET_MOUNT \
   apt-get update && apt-get install -y --no-install-recommends \
   $APT_PACKAGES
""")

UV_PYTHON_INSTALL_COMMAND = Template("""\
RUN --mount=type=cache,sharing=locked,mode=0777,target=/root/.cache/uv,id=uv \
   $SECRET_MOUNT \
   uv pip install $PIP_INSTALL_ARGS
""")

# uv pip install --python /root/env/bin/python
# new template
DOCKER_FILE_UV_BASE_TEMPLATE = Template("""\
# syntax=docker/dockerfile:1.10
FROM ghcr.io/astral-sh/uv:0.8.13 AS uv
FROM $BASE_IMAGE


USER root


# Copy in uv so that later commands don't have to mount it in
COPY --from=uv /uv /usr/bin/uv


# Configure default envs
ENV UV_COMPILE_BYTECODE=1 \
   UV_LINK_MODE=copy \
   VIRTUALENV=/opt/venv \
   UV_PYTHON=/opt/venv/bin/python \
   PATH="/opt/venv/bin:$$PATH"


# Create a virtualenv with the user specified python version
RUN uv venv $$VIRTUALENV --python=$PYTHON_VERSION


# Adds nvidia just in case it exists
ENV PATH="$$PATH:/usr/local/nvidia/bin:/usr/local/cuda/bin" \
   LD_LIBRARY_PATH="/usr/local/nvidia/lib64"
""")

# This gets added on to the end of the dockerfile
DOCKER_FILE_BASE_FOOTER = Template("""\
ENV _F_IMG_ID=$F_IMG_ID
WORKDIR /root
SHELL ["/bin/bash", "-c"]
""")


class Handler(Protocol):
    @staticmethod
    async def handle(layer: Layer, context_path: Path, dockerfile: str) -> str: ...


class PipAndRequirementsHandler:
    @staticmethod
    async def handle(layer: PipPackages, context_path: Path, dockerfile: str) -> str:
        secret_mounts = _get_secret_mounts_layer(layer.secret_mounts)

        # Set pip_install_args based on the layer type - either a requirements file or a list of packages
        if isinstance(layer, Requirements):
            if not layer.file.exists():
                raise FileNotFoundError(f"Requirements file {layer.file} does not exist")
            if not layer.file.is_file():
                raise ValueError(f"Requirements file {layer.file} is not a file")

            # Copy the requirements file to the context path
            requirements_path = copy_files_to_context(layer.file, context_path)
            rel_path = str(requirements_path.relative_to(context_path))
            pip_install_args = layer.get_pip_install_args()
            pip_install_args.extend(["--requirement", "requirements.txt"])
            mount = f"--mount=type=bind,target=requirements.txt,src={rel_path}"
        else:
            mount = ""
            requirements = list(layer.packages) if layer.packages else []
            reqs = " ".join(requirements)
            pip_install_args = layer.get_pip_install_args()
            pip_install_args.append(reqs)

        delta = UV_PACKAGE_INSTALL_COMMAND_TEMPLATE.substitute(
            SECRET_MOUNT=secret_mounts,
            REQUIREMENTS_MOUNT=mount,
            PIP_INSTALL_ARGS=" ".join(pip_install_args),
        )

        dockerfile += delta

        return dockerfile


class PythonWheelHandler:
    @staticmethod
    async def handle(layer: PythonWheels, context_path: Path, dockerfile: str) -> str:
        shutil.copytree(layer.wheel_dir, context_path / "dist", dirs_exist_ok=True)
        pip_install_args = layer.get_pip_install_args()
        secret_mounts = _get_secret_mounts_layer(layer.secret_mounts)

        # First install: Install the wheel without dependencies using --no-deps
        pip_install_args_no_deps = [
            *pip_install_args,
            *[
                "--find-links",
                "/dist",
                "--no-deps",
                "--no-index",
                "--reinstall",
                layer.package_name,
            ],
        ]

        delta1 = UV_WHEEL_INSTALL_COMMAND_TEMPLATE.substitute(
            PIP_INSTALL_ARGS=" ".join(pip_install_args_no_deps), SECRET_MOUNT=secret_mounts
        )
        dockerfile += delta1

        # Second install: Install dependencies from PyPI
        pip_install_args_deps = [*pip_install_args, layer.package_name]
        delta2 = UV_WHEEL_INSTALL_COMMAND_TEMPLATE.substitute(
            PIP_INSTALL_ARGS=" ".join(pip_install_args_deps), SECRET_MOUNT=secret_mounts
        )
        dockerfile += delta2

        return dockerfile


class _DockerLinesHandler:
    @staticmethod
    async def handle(layer: _DockerLines, context_path: Path, dockerfile: str) -> str:
        # Add the lines to the dockerfile
        for line in layer.lines:
            dockerfile += f"\n{line}\n"

        return dockerfile


class EnvHandler:
    @staticmethod
    async def handle(layer: Env, context_path: Path, dockerfile: str) -> str:
        # Add the env vars to the dockerfile
        for key, value in layer.env_vars:
            dockerfile += f"\nENV {key}={value}\n"

        return dockerfile


class AptPackagesHandler:
    @staticmethod
    async def handle(layer: AptPackages, _: Path, dockerfile: str) -> str:
        packages = layer.packages
        secret_mounts = _get_secret_mounts_layer(layer.secret_mounts)
        delta = APT_INSTALL_COMMAND_TEMPLATE.substitute(APT_PACKAGES=" ".join(packages), SECRET_MOUNT=secret_mounts)
        dockerfile += delta

        return dockerfile


class UVProjectHandler:
    @staticmethod
    async def handle(
        layer: UVProject, context_path: Path, dockerfile: str, docker_ignore_patterns: list[str] = []
    ) -> str:
        secret_mounts = _get_secret_mounts_layer(layer.secret_mounts)
        if layer.extra_index_urls and "--no-install-project" in layer.extra_index_urls:
            # Only Copy pyproject.yaml and uv.lock.
            pyproject_dst = copy_files_to_context(layer.pyproject, context_path)
            uvlock_dst = copy_files_to_context(layer.uvlock, context_path)
            delta = UV_LOCK_WITHOUT_PROJECT_INSTALL_TEMPLATE.substitute(
                UV_LOCK_PATH=uvlock_dst.relative_to(context_path),
                PYPROJECT_PATH=pyproject_dst.relative_to(context_path),
                PIP_INSTALL_ARGS=" ".join(layer.get_pip_install_args()),
                SECRET_MOUNT=secret_mounts,
            )
        else:
            # Copy the entire project.
            pyproject_dst = copy_files_to_context(layer.pyproject.parent, context_path, docker_ignore_patterns)

            # Make sure pyproject.toml and uv.lock files are not removed by docker ignore
            uv_lock_context_path = pyproject_dst / "uv.lock"
            pyproject_context_path = pyproject_dst / "pyproject.toml"
            if not uv_lock_context_path.exists():
                shutil.copy(layer.uvlock, pyproject_dst)
            if not pyproject_context_path.exists():
                shutil.copy(layer.pyproject, pyproject_dst)

            delta = UV_LOCK_INSTALL_TEMPLATE.substitute(
                PYPROJECT_PATH=pyproject_dst.relative_to(context_path),
                PIP_INSTALL_ARGS=" ".join(layer.get_pip_install_args()),
                SECRET_MOUNT=secret_mounts,
            )

        dockerfile += delta
        return dockerfile


class PoetryProjectHandler:
    @staticmethod
    async def handel(
        layer: PoetryProject, context_path: Path, dockerfile: str, docker_ignore_patterns: list[str] = []
    ) -> str:
        secret_mounts = _get_secret_mounts_layer(layer.secret_mounts)
        if layer.extra_args and "--no-root" in layer.extra_args:
            # Only Copy pyproject.yaml and poetry.lock.
            pyproject_dst = copy_files_to_context(layer.pyproject, context_path)
            poetry_lock_dst = copy_files_to_context(layer.poetry_lock, context_path)
            delta = POETRY_LOCK_WITHOUT_PROJECT_INSTALL_TEMPLATE.substitute(
                POETRY_LOCK_PATH=poetry_lock_dst.relative_to(context_path),
                PYPROJECT_PATH=pyproject_dst.relative_to(context_path),
                POETRY_INSTALL_ARGS=layer.extra_args or "",
                SECRET_MOUNT=secret_mounts,
            )
        else:
            # Copy the entire project.
            pyproject_dst = copy_files_to_context(layer.pyproject.parent, context_path, docker_ignore_patterns)

            # Make sure pyproject.toml and poetry.lock files are not removed by docker ignore
            poetry_lock_context_path = pyproject_dst / "poetry.lock"
            pyproject_context_path = pyproject_dst / "pyproject.toml"
            if not poetry_lock_context_path.exists():
                shutil.copy(layer.poetry_lock, pyproject_dst)
            if not pyproject_context_path.exists():
                shutil.copy(layer.pyproject, pyproject_dst)

            delta = POETRY_LOCK_INSTALL_TEMPLATE.substitute(
                PYPROJECT_PATH=pyproject_dst.relative_to(context_path),
                POETRY_INSTALL_ARGS=layer.extra_args or "",
                SECRET_MOUNT=secret_mounts,
            )
        dockerfile += delta
        return dockerfile


class DockerIgnoreHandler:
    @staticmethod
    async def handle(layer: DockerIgnore, context_path: Path, _: str):
        shutil.copy(layer.path, context_path)


class CopyConfigHandler:
    @staticmethod
    async def handle(
        layer: CopyConfig, context_path: Path, dockerfile: str, docker_ignore_patterns: list[str] = []
    ) -> str:
        # Copy the source config file or directory to the context path
        if layer.src.is_absolute() or ".." in str(layer.src):
            dst_path = context_path / str(layer.src.absolute()).replace("/", "./_flyte_abs_context/", 1)
        else:
            dst_path = context_path / layer.src

        dst_path.parent.mkdir(parents=True, exist_ok=True)
        abs_path = layer.src.absolute()

        if layer.src.is_file():
            # Copy the file
            shutil.copy(abs_path, dst_path)
        elif layer.src.is_dir():
            # Copy the entire directory
            shutil.copytree(
                abs_path, dst_path, dirs_exist_ok=True, ignore=shutil.ignore_patterns(*docker_ignore_patterns)
            )
        else:
            logger.error(f"Source path not exists: {layer.src}")
            return dockerfile

        # Add a copy command to the dockerfile
        dockerfile += f"\nCOPY {dst_path.relative_to(context_path)} {layer.dst}\n"
        return dockerfile


class CommandsHandler:
    @staticmethod
    async def handle(layer: Commands, _: Path, dockerfile: str) -> str:
        # Append raw commands to the dockerfile
        secret_mounts = _get_secret_mounts_layer(layer.secret_mounts)
        for command in layer.commands:
            dockerfile += f"\nRUN {secret_mounts} {command}\n"

        return dockerfile


class WorkDirHandler:
    @staticmethod
    async def handle(layer: WorkDir, _: Path, dockerfile: str) -> str:
        # cd to the workdir
        dockerfile += f"\nWORKDIR {layer.workdir}\n"

        return dockerfile


def _get_secret_commands(layers: typing.Tuple[Layer, ...]) -> typing.List[str]:
    commands = []

    def _get_secret_command(secret: str | Secret) -> typing.List[str]:
        if isinstance(secret, str):
            secret = Secret(key=secret)
        secret_id = hash(secret)
        secret_env_key = "_".join([k.upper() for k in filter(None, (secret.group, secret.key))])
        if os.getenv(secret_env_key):
            return ["--secret", f"id={secret_id},env={secret_env_key}"]
        secret_file_name = "_".join(list(filter(None, (secret.group, secret.key))))
        secret_file_path = f"/etc/secrets/{secret_file_name}"
        if not os.path.exists(secret_file_path):
            raise FileNotFoundError(f"Secret not found in Env Var {secret_env_key} or file {secret_file_path}")
        return ["--secret", f"id={secret_id},src={secret_file_path}"]

    for layer in layers:
        if isinstance(layer, (PipOption, AptPackages, Commands)):
            if layer.secret_mounts:
                for secret_mount in layer.secret_mounts:
                    commands.extend(_get_secret_command(secret_mount))
    return commands


def _get_secret_mounts_layer(secrets: typing.Tuple[str | Secret, ...] | None) -> str:
    if secrets is None:
        return ""
    secret_mounts_layer = ""
    for s in secrets:
        secret = Secret(key=s) if isinstance(s, str) else s
        secret_id = hash(secret)
        if secret.mount:
            secret_mounts_layer += f"--mount=type=secret,id={secret_id},target={secret.mount}"
        elif secret.as_env_var:
            secret_mounts_layer += f"--mount=type=secret,id={secret_id},env={secret.as_env_var}"
        else:
            secret_default_env_key = "_".join(list(filter(None, (secret.group, secret.key))))
            secret_mounts_layer += f"--mount=type=secret,id={secret_id},env={secret_default_env_key}"

    return secret_mounts_layer


async def _process_layer(
    layer: Layer, context_path: Path, dockerfile: str, docker_ignore_patterns: list[str] = []
) -> str:
    match layer:
        case PythonWheels():
            # Handle Python wheels
            dockerfile = await PythonWheelHandler.handle(layer, context_path, dockerfile)

        case UVScript():
            # Handle UV script
            from flyte._utils import parse_uv_script_file

            header = parse_uv_script_file(layer.script)
            if header.dependencies:
                pip = PipPackages(
                    packages=_ensure_tuple(header.dependencies) if header.dependencies else None,
                    secret_mounts=layer.secret_mounts,
                    index_url=layer.index_url,
                    extra_args=layer.extra_args,
                    pre=layer.pre,
                    extra_index_urls=layer.extra_index_urls,
                )
                dockerfile = await PipAndRequirementsHandler.handle(pip, context_path, dockerfile)

        case Requirements() | PipPackages():
            # Handle pip packages and requirements
            dockerfile = await PipAndRequirementsHandler.handle(layer, context_path, dockerfile)

        case AptPackages():
            # Handle apt packages
            dockerfile = await AptPackagesHandler.handle(layer, context_path, dockerfile)

        case UVProject():
            # Handle UV project
            dockerfile = await UVProjectHandler.handle(layer, context_path, dockerfile, docker_ignore_patterns)
<<<<<<< HEAD

        case PoetryProject():
            # Handle Poetry project
            dockerfile = await PoetryProjectHandler.handel(layer, context_path, dockerfile, docker_ignore_patterns)
=======
>>>>>>> 1f29752f

        case PoetryProject():
            # Handle Poetry project
            dockerfile = await PoetryProjectHandler.handel(layer, context_path, dockerfile, docker_ignore_patterns)

        case CopyConfig():
            # Handle local files and folders
            dockerfile = await CopyConfigHandler.handle(layer, context_path, dockerfile, docker_ignore_patterns)

        case Commands():
            # Handle commands
            dockerfile = await CommandsHandler.handle(layer, context_path, dockerfile)

        case DockerIgnore():
            # Handle dockerignore
            await DockerIgnoreHandler.handle(layer, context_path, dockerfile)

        case WorkDir():
            # Handle workdir
            dockerfile = await WorkDirHandler.handle(layer, context_path, dockerfile)

        case Env():
            # Handle environment variables
            dockerfile = await EnvHandler.handle(layer, context_path, dockerfile)

        case _DockerLines():
            # Only for internal use
            dockerfile = await _DockerLinesHandler.handle(layer, context_path, dockerfile)

        case _:
            raise NotImplementedError(f"Layer type {type(layer)} not supported")

    return dockerfile


class DockerImageBuilder(ImageBuilder):
    """Image builder using Docker and buildkit."""

    builder_type: ClassVar = "docker"
    _builder_name: ClassVar = "flytex"

    def get_checkers(self) -> Optional[typing.List[typing.Type[ImageChecker]]]:
        # Can get a public token for docker.io but ghcr requires a pat, so harder to get the manifest anonymously
        return [LocalDockerCommandImageChecker, LocalPodmanCommandImageChecker, DockerAPIImageChecker]

    async def build_image(self, image: Image, dry_run: bool = False) -> str:
        if image.dockerfile:
            # If a dockerfile is provided, use it directly
            return await self._build_from_dockerfile(image, push=True)

        if len(image._layers) == 0:
            logger.warning("No layers to build, returning the image URI as is.")
            return image.uri

        return await self._build_image(
            image,
            push=True,
            dry_run=dry_run,
        )

    async def _build_from_dockerfile(self, image: Image, push: bool) -> str:
        """
        Build the image from a provided Dockerfile.
        """
        assert image.dockerfile  # for mypy
        await DockerImageBuilder._ensure_buildx_builder()

        command = [
            "docker",
            "buildx",
            "build",
            "--builder",
            DockerImageBuilder._builder_name,
            "-f",
            str(image.dockerfile),
            "--tag",
            f"{image.uri}",
            "--platform",
            ",".join(image.platform),
            str(image.dockerfile.parent.absolute()),  # Use the parent directory of the Dockerfile as the context
        ]

        if image.registry and push:
            command.append("--push")
        else:
            command.append("--load")

        command.extend(_get_secret_commands(layers=image._layers))

        concat_command = " ".join(command)
        logger.debug(f"Build command: {concat_command}")
        click.secho(f"Run command: {concat_command} ", fg="blue")

        await asyncio.to_thread(subprocess.run, command, cwd=str(cast(Path, image.dockerfile).cwd()), check=True)

        return image.uri

    @staticmethod
    async def _ensure_buildx_builder():
        """Ensure there is a docker buildx builder called flyte"""
        # Check if buildx is available
        try:
            await asyncio.to_thread(
                subprocess.run, ["docker", "buildx", "version"], check=True, stdout=subprocess.DEVNULL
            )
        except subprocess.CalledProcessError:
            raise RuntimeError("Docker buildx is not available. Make sure BuildKit is installed and enabled.")

        # List builders
        result = await asyncio.to_thread(
            subprocess.run, ["docker", "buildx", "ls"], capture_output=True, text=True, check=True
        )
        builders = result.stdout

        # Check if there's any usable builder
        if DockerImageBuilder._builder_name not in builders:
            # No default builder found, create one
            logger.info("No buildx builder found, creating one...")
            await asyncio.to_thread(
                subprocess.run,
                [
                    "docker",
                    "buildx",
                    "create",
                    "--name",
                    DockerImageBuilder._builder_name,
                    "--platform",
                    "linux/amd64,linux/arm64",
                ],
                check=True,
            )
        else:
            logger.info("Buildx builder already exists.")

    async def _build_image(self, image: Image, *, push: bool = True, dry_run: bool = False) -> str:
        """
        if default image (only base image and locked), raise an error, don't have a dockerfile
        if dockerfile, just build
        in the main case, get the default Dockerfile template
          - start from the base image
          - use python to create a default venv and export variables


          Then for the layers
          - for each layer
            - find the appropriate layer handler
            - call layer handler with the context dir and the dockerfile
              - handler can choose to do something (copy files from local) to the context and update the dockerfile
                contents, returning the new string
        """
        # For testing, set `push=False` to just build the image locally and not push to
        # registry.

        await DockerImageBuilder._ensure_buildx_builder()

        with tempfile.TemporaryDirectory() as tmp_dir:
            logger.warning(f"Temporary directory: {tmp_dir}")
            tmp_path = Path(tmp_dir)

            dockerfile = DOCKER_FILE_UV_BASE_TEMPLATE.substitute(
                BASE_IMAGE=image.base_image,
                PYTHON_VERSION=f"{image.python_version[0]}.{image.python_version[1]}",
            )

            # Get .dockerignore file patterns first
            docker_ignore_patterns = get_and_list_dockerignore(image)

            for layer in image._layers:
                dockerfile = await _process_layer(layer, tmp_path, dockerfile, docker_ignore_patterns)

            dockerfile += DOCKER_FILE_BASE_FOOTER.substitute(F_IMG_ID=image.uri)

            dockerfile_path = tmp_path / "Dockerfile"
            async with aiofiles.open(dockerfile_path, mode="w") as f:
                await f.write(dockerfile)

            command = [
                "docker",
                "buildx",
                "build",
                "--builder",
                DockerImageBuilder._builder_name,
                "--tag",
                f"{image.uri}",
                "--platform",
                ",".join(image.platform),
            ]

            cache_from = os.getenv(FLYTE_DOCKER_BUILDER_CACHE_FROM)
            cache_to = os.getenv(FLYTE_DOCKER_BUILDER_CACHE_TO)
            if cache_from and cache_to:
                command[3:3] = [
                    f"--cache-from={cache_from}",
                    f"--cache-to={cache_to}",
                ]

            if image.registry and push:
                command.append("--push")
            else:
                command.append("--load")

            command.extend(_get_secret_commands(layers=image._layers))
            command.append(tmp_dir)

            concat_command = " ".join(command)
            logger.debug(f"Build command: {concat_command}")
            if dry_run:
                click.secho("Dry run for docker builder...")
                click.secho(f"Context path: {tmp_path}")
                click.secho(f"Dockerfile: {dockerfile}")
                click.secho(f"Command: {concat_command}")
                return image.uri
            else:
                click.secho(f"Run command: {concat_command} ", fg="blue")

            try:
                await asyncio.to_thread(subprocess.run, command, check=True)
            except subprocess.CalledProcessError as e:
                logger.error(f"Failed to build image: {e}")
                raise RuntimeError(f"Failed to build image: {e}")

            return image.uri<|MERGE_RESOLUTION|>--- conflicted
+++ resolved
@@ -470,13 +470,10 @@
         case UVProject():
             # Handle UV project
             dockerfile = await UVProjectHandler.handle(layer, context_path, dockerfile, docker_ignore_patterns)
-<<<<<<< HEAD
 
         case PoetryProject():
             # Handle Poetry project
             dockerfile = await PoetryProjectHandler.handel(layer, context_path, dockerfile, docker_ignore_patterns)
-=======
->>>>>>> 1f29752f
 
         case PoetryProject():
             # Handle Poetry project
