import asyncio
import atexit
import concurrent.futures
import os
import pathlib
import threading
from typing import Any, Callable, Tuple, TypeVar

import flyte.errors
from flyte._cache.cache import VersionParameters, cache_from_request
from flyte._cache.local_cache import LocalTaskCache
from flyte._context import internal_ctx
from flyte._internal.controllers import TraceInfo
from flyte._internal.runtime import convert
from flyte._internal.runtime.entrypoints import direct_dispatch
from flyte._internal.runtime.types_serde import transform_native_to_typed_interface
from flyte._logging import log, logger
from flyte._task import AsyncFunctionTaskTemplate, TaskTemplate
from flyte._utils.helpers import _selector_policy
from flyte.models import ActionID, NativeInterface
from flyte.remote._task import TaskDetails

R = TypeVar("R")


class _TaskRunner:
    """A task runner that runs an asyncio event loop on a background thread."""

    def __init__(self) -> None:
        self.__loop: asyncio.AbstractEventLoop | None = None
        self.__runner_thread: threading.Thread | None = None
        self.__lock = threading.Lock()
        atexit.register(self._close)

    def _close(self) -> None:
        if self.__loop:
            self.__loop.stop()

    def _execute(self) -> None:
        loop = self.__loop
        assert loop is not None
        try:
            loop.run_forever()
        finally:
            loop.close()

    def get_exc_handler(self):
        def exc_handler(loop, context):
            logger.error(
                f"Taskrunner for {self.__runner_thread.name if self.__runner_thread else 'no thread'} caught"
                f" exception in {loop}: {context}"
            )

        return exc_handler

    def get_run_future(self, coro: Any) -> concurrent.futures.Future:
        """Synchronously run a coroutine on a background thread."""
        name = f"{threading.current_thread().name} : loop-runner"
        with self.__lock:
            if self.__loop is None:
                with _selector_policy():
                    self.__loop = asyncio.new_event_loop()

                exc_handler = self.get_exc_handler()
                self.__loop.set_exception_handler(exc_handler)
                self.__runner_thread = threading.Thread(target=self._execute, daemon=True, name=name)
                self.__runner_thread.start()
        fut = asyncio.run_coroutine_threadsafe(coro, self.__loop)
        return fut


class LocalController:
    def __init__(self):
        logger.debug("LocalController init")
        self._runner_map: dict[str, _TaskRunner] = {}
        self._registered_events: dict[str, Any] = {}

    @log
    async def submit(self, _task: TaskTemplate, *args, **kwargs) -> Any:
        """
        Main entrypoint for submitting a task to the local controller.
        """
        ctx = internal_ctx()
        tctx = ctx.data.task_context
        if not tctx:
            raise flyte.errors.RuntimeSystemError("BadContext", "Task context not initialized")

        inputs = await convert.convert_from_native_to_inputs(_task.native_interface, *args, **kwargs)
        inputs_hash = convert.generate_inputs_hash_from_proto(inputs.proto_inputs)
        task_interface = transform_native_to_typed_interface(_task.interface)

        sub_action_id, sub_action_output_path = convert.generate_sub_action_id_and_output_path(
            tctx, _task.name, inputs_hash, 0
        )
        sub_action_raw_data_path = tctx.raw_data_path
        # Make sure the output path exists
        pathlib.Path(sub_action_output_path).mkdir(parents=True, exist_ok=True)
        pathlib.Path(sub_action_raw_data_path.path).mkdir(parents=True, exist_ok=True)

        task_cache = cache_from_request(_task.cache)
        cache_enabled = task_cache.is_enabled()
        if isinstance(_task, AsyncFunctionTaskTemplate):
            version_parameters = VersionParameters(func=_task.func, image=_task.image)
        else:
            version_parameters = VersionParameters(func=None, image=_task.image)
        cache_version = task_cache.get_version(version_parameters)
        cache_key = convert.generate_cache_key_hash(
            _task.name,
            inputs_hash,
            task_interface,
            cache_version,
            list(task_cache.get_ignored_inputs()),
            inputs.proto_inputs,
        )

        out = None
        # We only get output from cache if the cache behavior is set to auto
        if task_cache.behavior == "auto":
            out = await LocalTaskCache.get(cache_key)
            if out is not None:
                logger.info(
                    f"Cache hit for task '{_task.name}' (version: {cache_version}), getting result from cache..."
                )

        if out is None:
            out, err = await direct_dispatch(
                _task,
                controller=self,
                action=sub_action_id,
                raw_data_path=sub_action_raw_data_path,
                inputs=inputs,
                version=cache_version,
                checkpoints=tctx.checkpoints,
                code_bundle=tctx.code_bundle,
                output_path=sub_action_output_path,
                run_base_dir=tctx.run_base_dir,
            )

            if err:
                exc = convert.convert_error_to_native(err)
                if exc:
                    raise exc
                else:
                    raise flyte.errors.RuntimeSystemError("BadError", "Unknown error")

            # store into cache
            if cache_enabled and out is not None:
                await LocalTaskCache.set(cache_key, out)

        if _task.native_interface.outputs:
            if out is None:
                raise flyte.errors.RuntimeSystemError("BadOutput", "Task output not captured.")
            result = await convert.convert_outputs_to_native(_task.native_interface, out)
            return result
        return None

    def submit_sync(self, _task: TaskTemplate, *args, **kwargs) -> concurrent.futures.Future:
        name = threading.current_thread().name + f"PID:{os.getpid()}"
        coro = self.submit(_task, *args, **kwargs)
        if name not in self._runner_map:
            if len(self._runner_map) > 100:
                logger.warning(
                    "More than 100 event loop runners created!!! This could be a case of runaway recursion..."
                )
            self._runner_map[name] = _TaskRunner()

        return self._runner_map[name].get_run_future(coro)

    async def finalize_parent_action(self, action: ActionID):
        pass

    async def stop(self):
        await LocalTaskCache.close()

    async def watch_for_errors(self):
        try:
            await asyncio.Event().wait()  # Wait indefinitely until cancelled
        except asyncio.CancelledError:
            return  # Return with no errors when cancelled

    async def get_action_outputs(
        self, _interface: NativeInterface, _func: Callable, *args, **kwargs
    ) -> Tuple[TraceInfo, bool]:
        """
        This method returns the outputs of the action, if it is available.
        If not available it raises a  flyte.errors.ActionNotFoundError.
        :return:
        """
        ctx = internal_ctx()
        tctx = ctx.data.task_context
        if not tctx:
            raise flyte.errors.NotInTaskContextError("BadContext", "Task context not initialized")

        converted_inputs = convert.Inputs.empty()
        if _interface.inputs:
            converted_inputs = await convert.convert_from_native_to_inputs(_interface, *args, **kwargs)
            assert converted_inputs

        inputs_hash = convert.generate_inputs_hash_from_proto(converted_inputs.proto_inputs)
        action_id, action_output_path = convert.generate_sub_action_id_and_output_path(
            tctx,
            _func.__name__,
            inputs_hash,
            0,
        )
        assert action_output_path
        return (
            TraceInfo(
                name=_func.__name__,
                action=action_id,
                interface=_interface,
                inputs_path=action_output_path,
            ),
            True,
        )

    async def record_trace(self, info: TraceInfo):
        """
        This method records the trace of the action.
        :param info: Trace information
        :return:
        """
        ctx = internal_ctx()
        tctx = ctx.data.task_context
        if not tctx:
            raise flyte.errors.NotInTaskContextError("BadContext", "Task context not initialized")

        if info.interface.outputs and info.output:
            # If the result is not an AsyncGenerator, convert it directly
            converted_outputs = await convert.convert_from_native_to_outputs(info.output, info.interface, info.name)
            assert converted_outputs
        elif info.error:
            # If there is an error, convert it to a native error
            converted_error = convert.convert_from_native_to_error(info.error)
            assert converted_error
        assert info.action
        assert info.start_time
        assert info.end_time

    async def submit_task_ref(self, _task: TaskDetails, max_inline_io_bytes: int, *args, **kwargs) -> Any:
<<<<<<< HEAD
        raise flyte.errors.ReferenceTaskError(
            f"Reference tasks cannot be executed locally, only remotely. Found remote task {_task.name}"
        )

    async def register_event(self, event: Any):
        """
        Register an event that can be awaited. Stores the event for later retrieval.

        :param event: Event object to register
        """
        from flyte._event import _Event

        if not isinstance(event, _Event):
            raise TypeError(f"Expected _Event, got {type(event)}")

        logger.debug(f"Registering event: {event.name} with scope: {event.scope}")
        self._registered_events[event.name] = event

    async def wait_for_event(self, event: Any) -> Any:
        """
        Wait for an event to be signaled. Uses rich library to prompt the user for input.

        :param event: Event object to wait for
        :return: The payload associated with the event when it is signaled
        """
        from rich.console import Console
        from rich.prompt import Confirm, Prompt

        from flyte._event import _Event

        if not isinstance(event, _Event):
            raise TypeError(f"Expected _Event, got {type(event)}")

        logger.info(f"Waiting for event: {event.name}")

        console = Console()
        console.print(f"\n[bold cyan]Event:[/bold cyan] {event.name}")
        if event.description:
            console.print(f"[dim]{event.description}[/dim]")

        # Handle different data types
        if event.data_type is bool:
            result = Confirm.ask(event.prompt, console=console)
        elif event.data_type in (int, float, str):
            # For int, float, str - use the same prompt with type conversion
            while True:
                try:
                    value = Prompt.ask(event.prompt, console=console)
                    result = event.data_type(value)
                    break
                except ValueError:
                    type_name = event.data_type.__name__
                    console.print(f"[red]Please enter a valid {type_name}[/red]")
        else:
            raise ValueError(f"Unsupported data type {event.data_type}")

        logger.debug(f"Event {event.name} received value: {result}")
        return result
=======
        raise flyte.errors.RemoteTaskError(
            f"Remote tasks cannot be executed locally, only remotely. Found remote task {_task.name}"
        )
>>>>>>> cc665bad
<|MERGE_RESOLUTION|>--- conflicted
+++ resolved
@@ -238,9 +238,8 @@
         assert info.end_time
 
     async def submit_task_ref(self, _task: TaskDetails, max_inline_io_bytes: int, *args, **kwargs) -> Any:
-<<<<<<< HEAD
-        raise flyte.errors.ReferenceTaskError(
-            f"Reference tasks cannot be executed locally, only remotely. Found remote task {_task.name}"
+        raise flyte.errors.RemoteTaskError(
+            f"Remote tasks cannot be executed locally, only remotely. Found remote task {_task.name}"
         )
 
     async def register_event(self, event: Any):
@@ -296,9 +295,4 @@
             raise ValueError(f"Unsupported data type {event.data_type}")
 
         logger.debug(f"Event {event.name} received value: {result}")
-        return result
-=======
-        raise flyte.errors.RemoteTaskError(
-            f"Remote tasks cannot be executed locally, only remotely. Found remote task {_task.name}"
-        )
->>>>>>> cc665bad
+        return result