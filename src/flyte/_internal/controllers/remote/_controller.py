--- conflicted
+++ resolved
@@ -118,15 +118,10 @@
     def __init__(
         self,
         client_coro: Awaitable[ClientSet],
-<<<<<<< HEAD
-        workers: int,
-        max_system_retries: int,
-        default_parent_concurrency: int = 1000,
-=======
         workers: int = 20,
         max_system_retries: int = 10,
->>>>>>> 28795e9b
     ):
+        """ """
         super().__init__(
             client_coro=client_coro,
             workers=workers,
@@ -289,13 +284,6 @@
                     "RuntimeError",
                     f"Task {n.action_id.name} did not return an output path, but the task has outputs defined.",
                 )
-            if _task.reusable:
-                if _task.reusable.data_cache_size > 0:
-                    out_path = io.outputs_path(n.realized_outputs_uri)
-                    async def getter() -> io.Outputs:
-                        return await io.load_outputs(out_path, max_bytes=_task.max_inline_io_bytes)
-                    op = await self._data_cache.get(out_path, getter)
-                    return await convert.convert_outputs_to_native(_task.native_interface, op)
             return await load_and_convert_outputs(
                 _task.native_interface, n.realized_outputs_uri, max_bytes=_task.max_inline_io_bytes
             )
