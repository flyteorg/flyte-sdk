import concurrent.futures
import threading
from typing import TYPE_CHECKING, Any, Callable, Literal, Optional, Protocol, Tuple, TypeVar

from flyte._task import TaskTemplate
from flyte.models import ActionID, NativeInterface

if TYPE_CHECKING:
    from flyte.remote._task import TaskDetails

from ._trace import TraceInfo

__all__ = ["Controller", "ControllerType", "TraceInfo", "create_controller", "get_controller"]

if TYPE_CHECKING:
    import concurrent.futures

ControllerType = Literal["local", "remote", "rust"]

R = TypeVar("R")


class Controller(Protocol):
    """
    Controller interface, that is used to execute tasks. The implementation of this interface,
    can execute tasks in different ways, such as locally, remotely etc.
    """

    async def submit(self, _task: TaskTemplate, *args, **kwargs) -> Any:
        """
        Submit a node to the controller asynchronously and wait for the result. This is async and will block
        the current coroutine until the result is available.
        """
        ...

    def submit_sync(self, _task: TaskTemplate, *args, **kwargs) -> concurrent.futures.Future:
        """
        This should call the async submit method above, but return a concurrent Future object that can be
        used in a blocking wait or wrapped in an async future. This is called when
          a) a synchronous task is kicked off locally,
          b) a running task (of either kind) kicks off a downstream synchronous task.
        """
        ...

    async def submit_task_ref(self, _task: "TaskDetails", *args, **kwargs) -> Any:
        """
        Submit a task reference to the controller asynchronously and wait for the result. This is async and will block
        the current coroutine until the result is available.
        """
        ...

    async def finalize_parent_action(self, action: ActionID):
        """
        Finalize the parent action. This can be called to cleanup the action and should be called after the parent
        task completes
        :param action: Action ID
        :return:
        """
        ...

    async def watch_for_errors(self): ...

    async def get_action_outputs(
        self, _interface: NativeInterface, _func: Callable, *args, **kwargs
    ) -> Tuple[TraceInfo, bool]:
        """
        This method returns the outputs of the action, if it is available.
        :param _interface: NativeInterface
        :param _func: Function name
        :param args: Arguments
        :param kwargs: Keyword arguments
        :return: TraceInfo object and a boolean indicating if the action was found.
        if boolean is False, it means the action is not found and the TraceInfo object will have only min info
        """

    async def record_trace(self, info: TraceInfo):
        """
        Record a trace action. This is used to record the trace of the action and should be called when the action
        is completed.
        :param info: Trace information
        :return:
        """
        ...

    async def stop(self):
        """
        Stops the engine and should be called when the engine is no longer needed.
        """
        ...


# Internal state holder
class _ControllerState:
    controller: Optional[Controller] = None
    lock = threading.Lock()


def get_controller() -> Controller:
    """
    Get the controller instance. Raise an error if it has not been created.
    """
    if _ControllerState.controller is not None:
        return _ControllerState.controller
    raise RuntimeError("Controller is not initialized. Please call create_controller() first.")


def create_controller(
    ct: ControllerType,
    **kwargs,
) -> Controller:
    """
    Create a new instance of the controller, based on the kind and the given configuration.
    """
    controller: Controller
    match ct:
        case "local":
            from ._local_controller import LocalController

            controller = LocalController()
        case "remote":
            from flyte._internal.controllers.remote import create_remote_controller

            controller = create_remote_controller(**kwargs)
            # from flyte._internal.controllers.remote._r_controller import RemoteController

            # controller = RemoteController(endpoint="http://host.docker.internal:8090", workers=10,
            # max_system_retries=5)
            # controller = RemoteController(workers=10, max_system_retries=5)
        case "hybrid":
            from flyte._internal.controllers.remote._r_controller import RemoteController

            controller = RemoteController(endpoint="http://host.docker.internal:8090", workers=10, max_system_retries=5)
            # controller = RemoteController(workers=10, max_system_retries=5)
        case "rust":
            # Rust controller - works for both local (endpoint-based) and remote (API key from env)
            from flyte._internal.controllers.remote._r_controller import RemoteController

<<<<<<< HEAD
            # Extract endpoint if provided, otherwise Rust controller will use API key from env var
            endpoint = kwargs.get("endpoint")
            # Rust requires scheme prefix (http:// or https://)
            if endpoint and not endpoint.startswith(("http://", "https://")):
                # Default to http:// for local endpoints
                endpoint = f"http://{endpoint}"
            controller = RemoteController(endpoint=endpoint, workers=10, max_system_retries=5)
=======
            # for devbox
            # controller = RemoteController(endpoint="http://host.docker.internal:8090", workers=10, max_system_retries=5)  # noqa: E501
            controller = RemoteController(workers=10, max_system_retries=5)
>>>>>>> 05f5ff4a
        case _:
            raise ValueError(f"{ct} is not a valid controller type.")

    with _ControllerState.lock:
        _ControllerState.controller = controller
        return controller<|MERGE_RESOLUTION|>--- conflicted
+++ resolved
@@ -135,7 +135,6 @@
             # Rust controller - works for both local (endpoint-based) and remote (API key from env)
             from flyte._internal.controllers.remote._r_controller import RemoteController
 
-<<<<<<< HEAD
             # Extract endpoint if provided, otherwise Rust controller will use API key from env var
             endpoint = kwargs.get("endpoint")
             # Rust requires scheme prefix (http:// or https://)
@@ -143,11 +142,7 @@
                 # Default to http:// for local endpoints
                 endpoint = f"http://{endpoint}"
             controller = RemoteController(endpoint=endpoint, workers=10, max_system_retries=5)
-=======
-            # for devbox
             # controller = RemoteController(endpoint="http://host.docker.internal:8090", workers=10, max_system_retries=5)  # noqa: E501
-            controller = RemoteController(workers=10, max_system_retries=5)
->>>>>>> 05f5ff4a
         case _:
             raise ValueError(f"{ct} is not a valid controller type.")
 
