from __future__ import annotations

import asyncio
import hashlib
from dataclasses import dataclass
from typing import TYPE_CHECKING, Dict, List, Optional, Protocol, Set, Tuple, Type

import cloudpickle
import rich.repr

import flyte.errors
from flyte.models import SerializationContext
from flyte.syncify import syncify

from ._environment import Environment
from ._image import Image
from ._initialize import ensure_client, get_client, get_common_config, requires_initialization
from ._logging import logger
from ._task import TaskTemplate
from ._task_environment import TaskEnvironment

if TYPE_CHECKING:
<<<<<<< HEAD
    from flyteidl2.workflow import task_definition_pb2
=======
    from flyte._protos.workflow import task_definition_pb2, trigger_definition_pb2
>>>>>>> edddc8da

    from ._code_bundle import CopyFiles
    from ._internal.imagebuild.image_builder import ImageCache


@rich.repr.auto
@dataclass
class DeploymentPlan:
    envs: Dict[str, Environment]
    version: Optional[str] = None


@rich.repr.auto
@dataclass
class DeploymentContext:
    """
    Context for deployment operations.
    """

    environment: Environment | TaskEnvironment
    serialization_context: SerializationContext
    dryrun: bool = False


@rich.repr.auto
@dataclass
class DeployedTask:
    deployed_task: task_definition_pb2.TaskSpec
    deployed_triggers: List[trigger_definition_pb2.TaskTrigger]

    def summary_repr(self) -> str:
        """
        Returns a summary representation of the deployed task.
        """
        return (
            f"DeployedTask(name={self.deployed_task.task_template.id.name}, "
            f"version={self.deployed_task.task_template.id.version})"
        )

    def table_repr(self) -> List[Tuple[str, ...]]:
        """
        Returns a table representation of the deployed task.
        """
        return [
            ("name", self.deployed_task.task_template.id.name),
            ("version", self.deployed_task.task_template.id.version),
            ("# triggers", str(len(self.deployed_triggers))),
        ]


@rich.repr.auto
@dataclass
class DeployedEnv:
    env: Environment
    deployed_entities: List[DeployedTask]

    def summary_repr(self) -> str:
        """
        Returns a summary representation of the deployment.
        """
        entities = ", ".join(f"{e.summary_repr()}" for e in self.deployed_entities or [])
        return f"Deployment(env=[{self.env.name}], entities=[{entities}])"

    def table_repr(self) -> List[List[Tuple[str, ...]]]:
        """
        Returns a detailed representation of the deployed tasks.
        """
        tuples = []
        if self.deployed_entities:
            for e in self.deployed_entities:
                tuples.append(e.table_repr())
        return tuples

    def env_repr(self) -> List[Tuple[str, ...]]:
        """
        Returns a detailed representation of the deployed environments.
        """
        env = self.env
        return [
            ("environment", env.name),
            ("image", env.image.uri if isinstance(env.image, Image) else env.image or ""),
        ]


@rich.repr.auto
@dataclass(frozen=True)
class Deployment:
    envs: Dict[str, DeployedEnv]

    def summary_repr(self) -> str:
        """
        Returns a summary representation of the deployment.
        """
        envs = ", ".join(f"{e.summary_repr()}" for e in self.envs.values() or [])
        return f"Deployment(envs=[{envs}])"

    def table_repr(self) -> List[List[Tuple[str, ...]]]:
        """
        Returns a detailed representation of the deployed tasks.
        """
        tuples = []
        for d in self.envs.values():
            tuples.extend(d.table_repr())
        return tuples

    def env_repr(self) -> List[List[Tuple[str, ...]]]:
        """
        Returns a detailed representation of the deployed environments.
        """
        tuples = []
        for d in self.envs.values():
            tuples.append(d.env_repr())
        return tuples


async def _deploy_task(
    task: TaskTemplate, serialization_context: SerializationContext, dryrun: bool = False
) -> DeployedTask:
    """
    Deploy the given task.
    """
    ensure_client()
    import grpc.aio

    from ._internal.runtime.convert import convert_upload_default_inputs
    from ._internal.runtime.task_serde import translate_task_to_wire
<<<<<<< HEAD
    from flyteidl2.task import task_definition_pb2
    from flyteidl2.task import task_service_pb2
=======
    from ._internal.runtime.trigger_serde import to_task_trigger
    from ._protos.workflow import task_definition_pb2, task_service_pb2
>>>>>>> edddc8da

    image_uri = task.image.uri if isinstance(task.image, Image) else task.image

    try:
        if dryrun:
            return DeployedTask(translate_task_to_wire(task, serialization_context), [])

        default_inputs = await convert_upload_default_inputs(task.interface)
        spec = translate_task_to_wire(task, serialization_context, default_inputs=default_inputs)

        msg = f"Deploying task {task.name}, with image {image_uri} version {serialization_context.version}"
        if spec.task_template.HasField("container") and spec.task_template.container.args:
            msg += f" from {spec.task_template.container.args[-3]}.{spec.task_template.container.args[-1]}"
        logger.info(msg)
        task_id = task_definition_pb2.TaskIdentifier(
            org=spec.task_template.id.org,
            project=spec.task_template.id.project,
            domain=spec.task_template.id.domain,
            version=spec.task_template.id.version,
            name=spec.task_template.id.name,
        )

        deployable_triggers = []
        for t in task.triggers:
            deployable_triggers.append(to_task_trigger(t=t))

        try:
            await get_client().task_service.DeployTask(
                task_service_pb2.DeployTaskRequest(
                    task_id=task_id,
                    spec=spec,
                    triggers=deployable_triggers,
                )
            )
            logger.info(f"Deployed task {task.name} with version {task_id.version}")
        except grpc.aio.AioRpcError as e:
            if e.code() == grpc.StatusCode.ALREADY_EXISTS:
                logger.info(f"Task {task.name} with image {image_uri} already exists, skipping deployment.")
                return DeployedTask(spec, deployable_triggers)
            raise

        return DeployedTask(spec, deployable_triggers)
    except Exception as e:
        logger.error(f"Failed to deploy task {task.name} with image {image_uri}: {e}")
        raise flyte.errors.DeploymentError(
            f"Failed to deploy task {task.name} file{task.source_file} with image {image_uri}, Error: {e!s}"
        ) from e


async def _build_image_bg(env_name: str, image: Image) -> Tuple[str, str]:
    """
    Build the image in the background and return the environment name and the built image.
    """
    from ._build import build

    logger.info(f"Building image {image.name} for environment {env_name}")
    return env_name, await build.aio(image)


async def _build_images(deployment: DeploymentPlan) -> ImageCache:
    """
    Build the images for the given deployment plan and update the environment with the built image.
    """
    from ._internal.imagebuild.image_builder import ImageCache

    images = []
    image_identifier_map = {}
    for env_name, env in deployment.envs.items():
        if not isinstance(env.image, str):
            logger.debug(f"Building Image for environment {env_name}, image: {env.image}")
            images.append(_build_image_bg(env_name, env.image))

        elif env.image == "auto" and "auto" not in image_identifier_map:
            auto_image = Image.from_debian_base()
            images.append(_build_image_bg(env_name, auto_image))
    final_images = await asyncio.gather(*images)

    for env_name, image_uri in final_images:
        logger.warning(f"Built Image for environment {env_name}, image: {image_uri}")
        env = deployment.envs[env_name]
        image_identifier_map[env_name] = image_uri

    return ImageCache(image_lookup=image_identifier_map)


class Deployer(Protocol):
    """
    Protocol for deployment callables.
    """

    async def __call__(self, context: DeploymentContext) -> DeployedEnv:
        """
        Deploy the environment described in the context.

        Args:
            context: Deployment context containing environment, serialization context, and dryrun flag

        Returns:
            Deployment result
        """
        ...


async def _deploy_task_env(context: DeploymentContext) -> DeployedEnv:
    """
    Deploy the given task environment.
    """
    ensure_client()
    env = context.environment
    if not isinstance(env, TaskEnvironment):
        raise ValueError(f"Expected TaskEnvironment, got {type(env)}")

    task_coros = []
    for task in env.tasks.values():
        task_coros.append(_deploy_task(task, context.serialization_context, dryrun=context.dryrun))
    deployed_task_vals = await asyncio.gather(*task_coros)
    deployed_tasks = []
    for t in deployed_task_vals:
        deployed_tasks.append(t)
    return DeployedEnv(env=env, deployed_entities=deployed_tasks)


_ENVTYPE_REGISTRY: Dict[Type[Environment | TaskEnvironment], Deployer] = {
    TaskEnvironment: _deploy_task_env,
}


def register_deployer(env_type: Type[Environment | TaskEnvironment], deployer: Deployer) -> None:
    """
    Register a deployer for a specific environment type.

    Args:
        env_type: Type of environment this deployer handles
        deployer: Deployment callable that conforms to the Deployer protocol
    """
    _ENVTYPE_REGISTRY[env_type] = deployer


def get_deployer(env_type: Type[Environment | TaskEnvironment]) -> Deployer:
    """
    Get the registered deployer for an environment type.

    Args:
        env_type: Type of environment to get deployer for

    Returns:
        Deployer for the environment type, defaults to task environment deployer
    """
    v = _ENVTYPE_REGISTRY.get(env_type)
    if v is None:
        raise ValueError(f"No deployer registered for environment type {env_type}")
    return v


@requires_initialization
async def apply(deployment_plan: DeploymentPlan, copy_style: CopyFiles, dryrun: bool = False) -> Deployment:
    from ._code_bundle import build_code_bundle

    cfg = get_common_config()

    image_cache = await _build_images(deployment_plan)

    if copy_style == "none" and not deployment_plan.version:
        raise flyte.errors.DeploymentError("Version must be set when copy_style is none")
    else:
        code_bundle = await build_code_bundle(from_dir=cfg.root_dir, dryrun=dryrun, copy_style=copy_style)
        if deployment_plan.version:
            version = deployment_plan.version
        else:
            h = hashlib.md5()
            h.update(cloudpickle.dumps(deployment_plan.envs))
            h.update(code_bundle.computed_version.encode("utf-8"))
            h.update(cloudpickle.dumps(image_cache))
            version = h.hexdigest()

    sc = SerializationContext(
        project=cfg.project,
        domain=cfg.domain,
        org=cfg.org,
        code_bundle=code_bundle,
        version=version,
        image_cache=image_cache,
        root_dir=cfg.root_dir,
    )

    deployment_coros = []
    for env_name, env in deployment_plan.envs.items():
        logger.info(f"Deploying environment {env_name}")
        deployer = get_deployer(type(env))
        context = DeploymentContext(environment=env, serialization_context=sc, dryrun=dryrun)
        deployment_coros.append(deployer(context))
    deployed_envs = await asyncio.gather(*deployment_coros)
    envs = {}
    for d in deployed_envs:
        envs[d.env.name] = d

    return Deployment(envs)


def _recursive_discover(planned_envs: Dict[str, Environment], env: Environment) -> Dict[str, Environment]:
    """
    Recursively deploy the environment and its dependencies, if not already deployed (present in env_tasks) and
    return the updated env_tasks.
    """
    if env.name in planned_envs:
        if planned_envs[env.name] is not env:
            # Raise error if different TaskEnvironment objects have the same name
            raise ValueError(f"Duplicate environment name '{env.name}' found")
    # Add the environment to the existing envs
    planned_envs[env.name] = env

    # Recursively discover dependent environments
    for dependent_env in env.depends_on:
        _recursive_discover(planned_envs, dependent_env)
    return planned_envs


def plan_deploy(*envs: Environment, version: Optional[str] = None) -> List[DeploymentPlan]:
    if envs is None:
        return [DeploymentPlan({})]
    deployment_plans = []
    visited_envs: Set[str] = set()
    for env in envs:
        if env.name in visited_envs:
            raise ValueError(f"Duplicate environment name '{env.name}' found")
        planned_envs = _recursive_discover({}, env)
        deployment_plans.append(DeploymentPlan(planned_envs, version=version))
        visited_envs.update(planned_envs.keys())
    return deployment_plans


@syncify
async def deploy(
    *envs: Environment,
    dryrun: bool = False,
    version: str | None = None,
    interactive_mode: bool | None = None,
    copy_style: CopyFiles = "loaded_modules",
) -> List[Deployment]:
    """
    Deploy the given environment or list of environments.
    :param envs: Environment or list of environments to deploy.
    :param dryrun: dryrun mode, if True, the deployment will not be applied to the control plane.
    :param version: version of the deployment, if None, the version will be computed from the code bundle.
    TODO: Support for interactive_mode
    :param interactive_mode: Optional, can be forced to True or False.
       If not provided, it will be set based on the current environment. For example Jupyter notebooks are considered
         interactive mode, while scripts are not. This is used to determine how the code bundle is created.
    :param copy_style: Copy style to use when running the task

    :return: Deployment object containing the deployed environments and tasks.
    """
    if interactive_mode:
        raise NotImplementedError("Interactive mode not yet implemented for deployment")
    deployment_plans = plan_deploy(*envs, version=version)
    deployments = []
    for deployment_plan in deployment_plans:
        deployments.append(apply(deployment_plan, copy_style=copy_style, dryrun=dryrun))
    return await asyncio.gather(*deployments)


@syncify
async def build_images(envs: Environment) -> ImageCache:
    """
    Build the images for the given environments.
    :param envs: Environment to build images for.
    :return: ImageCache containing the built images.
    """
    deployment = plan_deploy(envs)
    return await _build_images(deployment[0])<|MERGE_RESOLUTION|>--- conflicted
+++ resolved
@@ -20,11 +20,7 @@
 from ._task_environment import TaskEnvironment
 
 if TYPE_CHECKING:
-<<<<<<< HEAD
-    from flyteidl2.workflow import task_definition_pb2
-=======
-    from flyte._protos.workflow import task_definition_pb2, trigger_definition_pb2
->>>>>>> edddc8da
+    from flyteidl2.workflow import task_definition_pb2, trigger_definition_pb2
 
     from ._code_bundle import CopyFiles
     from ._internal.imagebuild.image_builder import ImageCache
@@ -149,15 +145,11 @@
     ensure_client()
     import grpc.aio
 
+    from flyteidl2.task import task_definition_pb2, task_service_pb2
+
     from ._internal.runtime.convert import convert_upload_default_inputs
     from ._internal.runtime.task_serde import translate_task_to_wire
-<<<<<<< HEAD
-    from flyteidl2.task import task_definition_pb2
-    from flyteidl2.task import task_service_pb2
-=======
     from ._internal.runtime.trigger_serde import to_task_trigger
-    from ._protos.workflow import task_definition_pb2, task_service_pb2
->>>>>>> edddc8da
 
     image_uri = task.image.uri if isinstance(task.image, Image) else task.image
 
