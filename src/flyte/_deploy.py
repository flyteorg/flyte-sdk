from __future__ import annotations

import asyncio
import hashlib
from dataclasses import dataclass
from typing import TYPE_CHECKING, Dict, List, Optional, Set, Tuple

import cloudpickle
import rich.repr
from flyteidl2.core import interface_pb2

from flyte._utils.description_parser import parse_description
from flyte.models import NativeInterface, SerializationContext
from flyte.syncify import syncify
from flyte.git import GitConfig

from ._environment import Environment
from ._image import Image
from ._initialize import ensure_client, get_client, get_init_config, requires_initialization
from ._logging import logger
from ._task import TaskTemplate
from ._task_environment import TaskEnvironment

if TYPE_CHECKING:
    from flyteidl2.task import task_definition_pb2

    from ._code_bundle import CopyFiles
    from ._deployer import DeployedEnvironment, DeploymentContext
    from ._internal.imagebuild.image_builder import ImageCache


@rich.repr.auto
@dataclass
class DeploymentPlan:
    envs: Dict[str, Environment]
    version: Optional[str] = None


@rich.repr.auto
@dataclass
class DeployedTask:
    deployed_task: task_definition_pb2.TaskSpec
    deployed_triggers: List[task_definition_pb2.TaskTrigger]

    def get_name(self) -> str:
        """
        Returns the name of the deployed environment.
        Returns:
        """
        return self.deployed_task.task_template.id.name

    def summary_repr(self) -> str:
        """
        Returns a summary representation of the deployed task.
        """
        return (
            f"DeployedTask(name={self.deployed_task.task_template.id.name}, "
            f"version={self.deployed_task.task_template.id.version})"
        )

    def table_repr(self) -> List[Tuple[str, ...]]:
        """
        Returns a table representation of the deployed task.
        """
        return [
            ("type", "task"),
            ("name", self.deployed_task.task_template.id.name),
            ("version", self.deployed_task.task_template.id.version),
            ("triggers", ",".join([t.name for t in self.deployed_triggers])),
        ]


@rich.repr.auto
@dataclass
class DeployedTaskEnvironment:
    env: TaskEnvironment
    deployed_entities: List[DeployedTask]

    def get_name(self) -> str:
        """
        Returns the name of the deployed environment.
        """
        return self.env.name

    def summary_repr(self) -> str:
        """
        Returns a summary representation of the deployment.
        """
        entities = ", ".join(f"{e.summary_repr()}" for e in self.deployed_entities or [])
        return f"Deployment(env=[{self.env.name}], entities=[{entities}])"

    def table_repr(self) -> List[List[Tuple[str, ...]]]:
        """
        Returns a detailed representation of the deployed tasks.
        """
        tuples = []
        if self.deployed_entities:
            for e in self.deployed_entities:
                tuples.append(e.table_repr())
        return tuples

    def env_repr(self) -> List[Tuple[str, ...]]:
        """
        Returns a detailed representation of the deployed environments.
        """
        env = self.env
        return [
            ("environment", env.name),
            ("image", env.image.uri if isinstance(env.image, Image) else env.image or ""),
        ]


@rich.repr.auto
@dataclass(frozen=True)
class Deployment:
    envs: Dict[str, DeployedEnvironment]

    def summary_repr(self) -> str:
        """
        Returns a summary representation of the deployment.
        """
        envs = ", ".join(f"{e.summary_repr()}" for e in self.envs.values() or [])
        return f"Deployment(envs=[{envs}])"

    def table_repr(self) -> List[List[Tuple[str, ...]]]:
        """
        Returns a detailed representation of the deployed tasks.
        """
        tuples = []
        for d in self.envs.values():
            tuples.extend(d.table_repr())
        return tuples

    def env_repr(self) -> List[List[Tuple[str, ...]]]:
        """
        Returns a detailed representation of the deployed environments.
        """
        tuples = []
        for d in self.envs.values():
            tuples.append(d.env_repr())
        return tuples


async def _deploy_task(
    task: TaskTemplate, serialization_context: SerializationContext, dryrun: bool = False
) -> DeployedTask:
    """
    Deploy the given task.
    """
    ensure_client()
    import grpc.aio
    from flyteidl2.task import task_definition_pb2, task_service_pb2

    import flyte.errors

    from ._internal.runtime.convert import convert_upload_default_inputs
    from ._internal.runtime.task_serde import translate_task_to_wire
    from ._internal.runtime.trigger_serde import to_task_trigger

    image_uri = task.image.uri if isinstance(task.image, Image) else task.image

    try:
        if dryrun:
            return DeployedTask(translate_task_to_wire(task, serialization_context), [])

        default_inputs = await convert_upload_default_inputs(task.interface)
        spec = translate_task_to_wire(task, serialization_context, default_inputs=default_inputs)
<<<<<<< HEAD

        # Todo: Make document_entity with description here

        if hasattr(task.func, '__code__') and task.func.__code__:
            line_number = task.func.__code__.co_firstlineno + 1 # The function definition line number is located at the line after @env.task decorator
            file_path = task.func.__code__.co_filename
            git_config = GitConfig()
            if git_config.is_valid:
                # build git host url and validate
                git_host_url = git_config.build_url(file_path, line_number)
                if git_host_url:
                    is_valid = await GitConfig.is_valid_url(git_host_url)
                    if is_valid:
                        print(f"@@@Not a valid url {git_host_url}@@@")
                        # Put git_host_url in spec
                        pass

=======
        # Insert ENV description into spec
        env = task.parent_env() if task.parent_env else None
        if env and env.description:
            spec.environment.description = env.description

        # Insert documentation entity into task spec
        documentation_entity = _get_documentation_entity(task)
        spec.documentation.CopyFrom(documentation_entity)

        # Update inputs and outputs descriptions from docstring
        # This is done at deploy time to avoid runtime overhead
        updated_interface = _update_interface_inputs_and_outputs_docstring(
            spec.task_template.interface, task.native_interface
        )
        spec.task_template.interface.CopyFrom(updated_interface)
>>>>>>> eebec624
        msg = f"Deploying task {task.name}, with image {image_uri} version {serialization_context.version}"
        if spec.task_template.HasField("container") and spec.task_template.container.args:
            msg += f" from {spec.task_template.container.args[-3]}.{spec.task_template.container.args[-1]}"
        logger.info(msg)
        task_id = task_definition_pb2.TaskIdentifier(
            org=spec.task_template.id.org,
            project=spec.task_template.id.project,
            domain=spec.task_template.id.domain,
            version=spec.task_template.id.version,
            name=spec.task_template.id.name,
        )

        deployable_triggers = []
        for t in task.triggers:
            inputs = spec.task_template.interface.inputs
            default_inputs = spec.default_inputs
            deployable_triggers.append(
                await to_task_trigger(
                    t=t, task_name=task.name, task_inputs=inputs, task_default_inputs=list(default_inputs)
                )
            )

        try:
            await get_client().task_service.DeployTask(
                task_service_pb2.DeployTaskRequest(
                    task_id=task_id,
                    spec=spec,
                    triggers=deployable_triggers,
                )
            )
            logger.info(f"Deployed task {task.name} with version {task_id.version}")
        except grpc.aio.AioRpcError as e:
            if e.code() == grpc.StatusCode.ALREADY_EXISTS:
                logger.info(f"Task {task.name} with image {image_uri} already exists, skipping deployment.")
                return DeployedTask(spec, deployable_triggers)
            raise

        return DeployedTask(spec, deployable_triggers)
    except Exception as e:
        logger.error(f"Failed to deploy task {task.name} with image {image_uri}: {e}")
        raise flyte.errors.DeploymentError(
            f"Failed to deploy task {task.name} file{task.source_file} with image {image_uri}, Error: {e!s}"
        ) from e


def _get_documentation_entity(task_template: TaskTemplate) -> task_definition_pb2.DocumentationEntity:
    """
    Extract documentation from TaskTemplate's docstring and create a DocumentationEntity.
    Short descriptions are truncated to 255 chars, long descriptions to 2048 chars.

    :param task_template: TaskTemplate containing the interface docstring.
    :return: DocumentationEntity with truncated short and long descriptions.
    """
    from flyteidl2.task import task_definition_pb2

    docstring = task_template.interface.docstring
    short_desc = None
    long_desc = None
    if docstring and docstring.short_description:
        short_desc = parse_description(docstring.short_description, 255)
    if docstring and docstring.long_description:
        long_desc = parse_description(docstring.long_description, 2048)
    return task_definition_pb2.DocumentationEntity(
        short_description=short_desc,
        long_description=long_desc,
    )


def _update_interface_inputs_and_outputs_docstring(
    typed_interface: interface_pb2.TypedInterface, native_interface: NativeInterface
) -> interface_pb2.TypedInterface:
    """
    Create a new TypedInterface with updated descriptions from the NativeInterface docstring.
    This is done during deployment to avoid runtime overhead of parsing docstrings during task execution.

    :param typed_interface: The protobuf TypedInterface to copy.
    :param native_interface: The NativeInterface containing the docstring.
    :return: New TypedInterface with descriptions from docstring if docstring exists.
    """
    # Create a copy of the typed_interface to avoid mutating the input
    updated_interface = interface_pb2.TypedInterface()
    updated_interface.CopyFrom(typed_interface)

    if not native_interface.docstring:
        return updated_interface

    # Extract descriptions from the parsed docstring
    input_descriptions = {k: v for k, v in native_interface.docstring.input_descriptions.items() if v is not None}
    output_descriptions = {k: v for k, v in native_interface.docstring.output_descriptions.items() if v is not None}

    # Update input variable descriptions
    if updated_interface.inputs and updated_interface.inputs.variables:
        for var_name, desc in input_descriptions.items():
            if var_name in updated_interface.inputs.variables:
                updated_interface.inputs.variables[var_name].description = desc

    # Update output variable descriptions
    if updated_interface.outputs and updated_interface.outputs.variables:
        for var_name, desc in output_descriptions.items():
            if var_name in updated_interface.outputs.variables:
                updated_interface.outputs.variables[var_name].description = desc

    return updated_interface


async def _build_image_bg(env_name: str, image: Image) -> Tuple[str, str]:
    """
    Build the image in the background and return the environment name and the built image.
    """
    from ._build import build

    logger.info(f"Building image {image.name} for environment {env_name}")
    return env_name, await build.aio(image)


async def _build_images(deployment: DeploymentPlan, image_refs: Dict[str, str] | None = None) -> ImageCache:
    """
    Build the images for the given deployment plan and update the environment with the built image.
    """
    from ._internal.imagebuild.image_builder import ImageCache

    if image_refs is None:
        image_refs = {}

    images = []
    image_identifier_map = {}
    for env_name, env in deployment.envs.items():
        if not isinstance(env.image, str):
            if env.image._ref_name is not None:
                if env.image._ref_name in image_refs:
                    # If the image is set in the config, set it as the base_image
                    image_uri = image_refs[env.image._ref_name]
                    env.image = env.image.clone(base_image=image_uri)
                else:
                    raise ValueError(
                        f"Image name '{env.image._ref_name}' not found in config. Available: {list(image_refs.keys())}"
                    )
                if not env.image._layers:
                    # No additional layers, use the base_image directly without building
                    image_identifier_map[env_name] = image_uri
                    continue
            logger.debug(f"Building Image for environment {env_name}, image: {env.image}")
            images.append(_build_image_bg(env_name, env.image))

        elif env.image == "auto" and "auto" not in image_identifier_map:
            if "default" in image_refs:
                # If the default image is set through CLI, use it instead
                image_uri = image_refs["default"]
                image_identifier_map[env_name] = image_uri
                continue
            auto_image = Image.from_debian_base()
            images.append(_build_image_bg(env_name, auto_image))
    final_images = await asyncio.gather(*images)

    for env_name, image_uri in final_images:
        logger.warning(f"Built Image for environment {env_name}, image: {image_uri}")
        image_identifier_map[env_name] = image_uri

    return ImageCache(image_lookup=image_identifier_map)


async def _deploy_task_env(context: DeploymentContext) -> DeployedTaskEnvironment:
    """
    Deploy the given task environment.
    """
    ensure_client()
    env = context.environment
    if not isinstance(env, TaskEnvironment):
        raise ValueError(f"Expected TaskEnvironment, got {type(env)}")

    task_coros = []
    for task in env.tasks.values():
        task_coros.append(_deploy_task(task, context.serialization_context, dryrun=context.dryrun))
    deployed_task_vals = await asyncio.gather(*task_coros)
    deployed_tasks = []
    for t in deployed_task_vals:
        deployed_tasks.append(t)
    return DeployedTaskEnvironment(env=env, deployed_entities=deployed_tasks)


@requires_initialization
async def apply(deployment_plan: DeploymentPlan, copy_style: CopyFiles, dryrun: bool = False) -> Deployment:
    import flyte.errors

    from ._code_bundle import build_code_bundle
    from ._deployer import DeploymentContext, get_deployer

    cfg = get_init_config()

    image_cache = await _build_images(deployment_plan, cfg.images)

    if copy_style == "none" and not deployment_plan.version:
        raise flyte.errors.DeploymentError("Version must be set when copy_style is none")
    else:
        # if this is an AppEnvironment.include, skip code bundling here and build a code bundle at the
        # app._deploy._deploy_app function
        code_bundle = await build_code_bundle(from_dir=cfg.root_dir, dryrun=dryrun, copy_style=copy_style)
        if deployment_plan.version:
            version = deployment_plan.version
        else:
            h = hashlib.md5()
            h.update(cloudpickle.dumps(deployment_plan.envs))
            h.update(code_bundle.computed_version.encode("utf-8"))
            h.update(cloudpickle.dumps(image_cache))
            version = h.hexdigest()

    sc = SerializationContext(
        project=cfg.project,
        domain=cfg.domain,
        org=cfg.org,
        code_bundle=code_bundle,
        version=version,
        image_cache=image_cache,
        root_dir=cfg.root_dir,
    )

    deployment_coros = []
    for env_name, env in deployment_plan.envs.items():
        logger.info(f"Deploying environment {env_name}")
        deployer = get_deployer(type(env))
        context = DeploymentContext(environment=env, serialization_context=sc, dryrun=dryrun)
        deployment_coros.append(deployer(context))
    deployed_envs = await asyncio.gather(*deployment_coros)
    envs = {}
    for d in deployed_envs:
        envs[d.get_name()] = d

    return Deployment(envs)


def _recursive_discover(planned_envs: Dict[str, Environment], env: Environment) -> Dict[str, Environment]:
    """
    Recursively deploy the environment and its dependencies, if not already deployed (present in env_tasks) and
    return the updated env_tasks.
    """
    if env.name in planned_envs:
        if planned_envs[env.name] is not env:
            # Raise error if different TaskEnvironment objects have the same name
            raise ValueError(f"Duplicate environment name '{env.name}' found")
    # Add the environment to the existing envs
    planned_envs[env.name] = env

    # Recursively discover dependent environments
    for dependent_env in env.depends_on:
        _recursive_discover(planned_envs, dependent_env)
    return planned_envs


def plan_deploy(*envs: Environment, version: Optional[str] = None) -> List[DeploymentPlan]:
    if envs is None:
        return [DeploymentPlan({})]
    deployment_plans = []
    visited_envs: Set[str] = set()
    for env in envs:
        if env.name in visited_envs:
            raise ValueError(f"Duplicate environment name '{env.name}' found")
        planned_envs = _recursive_discover({}, env)
        deployment_plans.append(DeploymentPlan(planned_envs, version=version))
        visited_envs.update(planned_envs.keys())
    return deployment_plans


@syncify
async def deploy(
    *envs: Environment,
    dryrun: bool = False,
    version: str | None = None,
    interactive_mode: bool | None = None,
    copy_style: CopyFiles = "loaded_modules",
) -> List[Deployment]:
    """
    Deploy the given environment or list of environments.
    :param envs: Environment or list of environments to deploy.
    :param dryrun: dryrun mode, if True, the deployment will not be applied to the control plane.
    :param version: version of the deployment, if None, the version will be computed from the code bundle.
    TODO: Support for interactive_mode
    :param interactive_mode: Optional, can be forced to True or False.
       If not provided, it will be set based on the current environment. For example Jupyter notebooks are considered
         interactive mode, while scripts are not. This is used to determine how the code bundle is created.
    :param copy_style: Copy style to use when running the task

    :return: Deployment object containing the deployed environments and tasks.
    """
    if interactive_mode:
        raise NotImplementedError("Interactive mode not yet implemented for deployment")
    deployment_plans = plan_deploy(*envs, version=version)
    deployments = []
    for deployment_plan in deployment_plans:
        deployments.append(apply(deployment_plan, copy_style=copy_style, dryrun=dryrun))
    return await asyncio.gather(*deployments)


@syncify
async def build_images(envs: Environment) -> ImageCache:
    """
    Build the images for the given environments.
    :param envs: Environment to build images for.
    :return: ImageCache containing the built images.
    """
    cfg = get_init_config()
    images = cfg.images if cfg else {}
    deployment = plan_deploy(envs)
    return await _build_images(deployment[0], images)<|MERGE_RESOLUTION|>--- conflicted
+++ resolved
@@ -165,12 +165,23 @@
 
         default_inputs = await convert_upload_default_inputs(task.interface)
         spec = translate_task_to_wire(task, serialization_context, default_inputs=default_inputs)
-<<<<<<< HEAD
-
-        # Todo: Make document_entity with description here
-
+        # Insert ENV description into spec
+        env = task.parent_env() if task.parent_env else None
+        if env and env.description:
+            spec.environment.description = env.description
+
+        # Insert documentation entity into task spec
+        documentation_entity = _get_documentation_entity(task)
+        spec.documentation.CopyFrom(documentation_entity)
+
+        # Update inputs and outputs descriptions from docstring
+        # This is done at deploy time to avoid runtime overhead
+        updated_interface = _update_interface_inputs_and_outputs_docstring(
+            spec.task_template.interface, task.native_interface
+        )
+        spec.task_template.interface.CopyFrom(updated_interface)
         if hasattr(task.func, '__code__') and task.func.__code__:
-            line_number = task.func.__code__.co_firstlineno + 1 # The function definition line number is located at the line after @env.task decorator
+            line_number = task.func.__code__.co_firstlineno + 1  # The function definition line number is located at the line after @env.task decorator
             file_path = task.func.__code__.co_filename
             git_config = GitConfig()
             if git_config.is_valid:
@@ -182,24 +193,6 @@
                         print(f"@@@Not a valid url {git_host_url}@@@")
                         # Put git_host_url in spec
                         pass
-
-=======
-        # Insert ENV description into spec
-        env = task.parent_env() if task.parent_env else None
-        if env and env.description:
-            spec.environment.description = env.description
-
-        # Insert documentation entity into task spec
-        documentation_entity = _get_documentation_entity(task)
-        spec.documentation.CopyFrom(documentation_entity)
-
-        # Update inputs and outputs descriptions from docstring
-        # This is done at deploy time to avoid runtime overhead
-        updated_interface = _update_interface_inputs_and_outputs_docstring(
-            spec.task_template.interface, task.native_interface
-        )
-        spec.task_template.interface.CopyFrom(updated_interface)
->>>>>>> eebec624
         msg = f"Deploying task {task.name}, with image {image_uri} version {serialization_context.version}"
         if spec.task_template.HasField("container") and spec.task_template.container.args:
             msg += f" from {spec.task_template.container.args[-3]}.{spec.task_template.container.args[-1]}"
