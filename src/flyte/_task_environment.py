from __future__ import annotations

import inspect
import weakref
from dataclasses import dataclass, field, replace
from datetime import timedelta
from typing import (
    TYPE_CHECKING,
    Any,
    Callable,
    Dict,
    List,
    Literal,
    Optional,
    Tuple,
    Union,
    cast,
)

import rich.repr

from ._cache import Cache, CacheRequest
from ._doc import Documentation
from ._environment import Environment
from ._image import Image
from ._resources import Resources
from ._retry import RetryStrategy
from ._reusable_environment import ReusePolicy
from ._secret import SecretRequest
from ._task import AsyncFunctionTaskTemplate, TaskTemplate
from .models import MAX_INLINE_IO_BYTES, NativeInterface

if TYPE_CHECKING:
    from kubernetes.client import V1PodTemplate

    from flyte.trigger import Trigger

    from ._task import FunctionTypes, P, R


@rich.repr.auto
@dataclass(init=True, repr=True)
class TaskEnvironment(Environment):
    """
    Environment class to define a new environment for a set of tasks.

    Example usage:
    ```python
    env = flyte.TaskEnvironment(name="my_env", image="my_image", resources=Resources(cpu="1", memory="1Gi"))

    @env.task
    async def my_task():
        pass
    ```

    :param name: Name of the environment
    :param image: Docker image to use for the environment. If set to "auto", will use the default image.
    :param resources: Resources to allocate for the environment.
    :param env_vars: Environment variables to set for the environment.
    :param secrets: Secrets to inject into the environment.
    :param depends_on: Environment dependencies to hint, so when you deploy the environment,
        the dependencies are also deployed. This is useful when you have a set of environments
        that depend on each other.
    :param cache: Cache policy for the environment.
    :param reusable: Reuse policy for the environment, if set, a python process may be reused for multiple tasks.
    """

    cache: CacheRequest = "disable"
    reusable: ReusePolicy | None = None
    plugin_config: Optional[Any] = None
    # TODO Shall we make this union of string or env? This way we can lookup the env by module/file:name
    # TODO also we could add list of files that are used by this environment

    _tasks: Dict[str, TaskTemplate] = field(default_factory=dict, init=False)

    def __post_init__(self) -> None:
        super().__post_init__()
        if self.reusable is not None and self.plugin_config is not None:
            raise ValueError("Cannot set plugin_config when environment is reusable.")
        if self.reusable and not isinstance(self.reusable, ReusePolicy):
            raise TypeError(f"Expected reusable to be of type ReusePolicy, got {type(self.reusable)}")
        if self.cache and not isinstance(self.cache, (str, Cache)):
            raise TypeError(f"Expected cache to be of type str or Cache, got {type(self.cache)}")

    def clone_with(
        self,
        name: str,
        image: Optional[Union[str, Image, Literal["auto"]]] = None,
        resources: Optional[Resources] = None,
        env_vars: Optional[Dict[str, str]] = None,
        secrets: Optional[SecretRequest] = None,
        depends_on: Optional[List[Environment]] = None,
        interruptible: Optional[bool] = None,
        **kwargs: Any,
    ) -> TaskEnvironment:
        """
        Clone the TaskEnvironment with new parameters.

        Besides the base environment parameters, you can override kwargs like `cache`, `reusable`, etc.

        :param name: The name of the environment.
        :param image: The image to use for the environment.
        :param resources: The resources to allocate for the environment.
        :param env_vars: The environment variables to set for the environment.
        :param secrets: The secrets to inject into the environment.
        :param depends_on: The environment dependencies to hint, so when you deploy the environment,
            the dependencies are also deployed. This is useful when you have a set of environments
            that depend on each other.
        :param interruptible: Whether the environment is interruptible and can be scheduled on spot/preemptible
            instances.
        :param kwargs: Additional parameters to override the environment (e.g., cache, reusable, plugin_config).
        """
        cache = kwargs.pop("cache", None)
        reusable = None
        reusable_set = False
        if "reusable" in kwargs:
            reusable_set = True
            reusable = kwargs.pop("reusable", None)

        # validate unknown kwargs if needed
        if kwargs:
            raise TypeError(f"Unexpected keyword arguments: {list(kwargs.keys())}")

        kwargs = self._get_kwargs()
        kwargs["name"] = name
        if image is not None:
            kwargs["image"] = image
        if resources is not None:
            kwargs["resources"] = resources
        if cache is not None:
            kwargs["cache"] = cache
        if env_vars is not None:
            kwargs["env_vars"] = env_vars
        if reusable_set:
            kwargs["reusable"] = reusable
        if secrets is not None:
            kwargs["secrets"] = secrets
        if depends_on is not None:
            kwargs["depends_on"] = depends_on
        if interruptible is not None:
            kwargs["interruptible"] = interruptible
        return replace(self, **kwargs)

    def task(
        self,
        _func: Callable[P, R] | None = None,
        *,
        short_name: Optional[str] = None,
        cache: CacheRequest | None = None,
        retries: Union[int, RetryStrategy] = 0,
        timeout: Union[timedelta, int] = 0,
        docs: Optional[Documentation] = None,
        pod_template: Optional[Union[str, "V1PodTemplate"]] = None,
        report: bool = False,
        interruptible: bool | None = None,
        max_inline_io_bytes: int = MAX_INLINE_IO_BYTES,
        triggers: Tuple[Trigger, ...] | Trigger = (),
    ) -> Union[AsyncFunctionTaskTemplate, Callable[P, R]]:
        """
        Decorate a function to be a task.

        :param _func: Optional The function to decorate. If not provided, the decorator will return a callable that
        accepts a function to be decorated.
        :param short_name: Optional A friendly name for the task (defaults to the function name)
        :param cache: Optional The cache policy for the task, defaults to auto, which will cache the results of the
        task.
        :param retries: Optional The number of retries for the task, defaults to 0, which means no retries.
        :param docs: Optional The documentation for the task, if not provided the function docstring will be used.
        :param timeout: Optional The timeout for the task.
        :param pod_template: Optional The pod template for the task, if not provided the default pod template will be
        used.
        :param report: Optional Whether to generate the html report for the task, defaults to False.
        :param max_inline_io_bytes: Maximum allowed size (in bytes) for all inputs and outputs passed directly to the
         task (e.g., primitives, strings, dicts). Does not apply to files, directories, or dataframes.
<<<<<<< HEAD
        :param triggers: Optional A tuple of triggers to associate with the task. This allows the task to be run on a
         schedule or in response to events. Triggers can be defined using the `flyte.trigger` module.
        :return: A TaskTemplate that can be used to deploy the task.
=======
        :param interruptible: Optional Whether the task is interruptible, defaults to environment setting.
>>>>>>> b9b4572f
        """
        from ._task import P, R

        if self.reusable is not None:
            if pod_template is not None:
                raise ValueError("Cannot set pod_template when environment is reusable.")

        def decorator(func: FunctionTypes) -> AsyncFunctionTaskTemplate[P, R]:
            short = short_name or func.__name__
            task_name = self.name + "." + func.__name__

            if not inspect.iscoroutinefunction(func) and self.reusable is not None:
                if self.reusable.concurrency > 1:
                    raise ValueError(
                        "Reusable environments with concurrency greater than 1 are only supported for async tasks. "
                        "Please use an async function or set concurrency to 1."
                    )

            if self.plugin_config is not None:
                from flyte.extend import TaskPluginRegistry

                task_template_class: type[AsyncFunctionTaskTemplate[P, R]] | None = TaskPluginRegistry.find(
                    config_type=type(self.plugin_config)
                )
                if task_template_class is None:
                    raise ValueError(
                        f"No task plugin found for config type {type(self.plugin_config)}. "
                        f"Please register a plugin using flyte.extend.TaskPluginRegistry.register() api."
                    )
            else:
                task_template_class = AsyncFunctionTaskTemplate[P, R]

            task_template_class = cast(type[AsyncFunctionTaskTemplate[P, R]], task_template_class)
            tmpl = task_template_class(
                func=func,
                name=task_name,
                image=self.image,
                resources=self.resources,
                cache=cache or self.cache,
                retries=retries,
                timeout=timeout,
                reusable=self.reusable,
                docs=docs,
                env_vars=self.env_vars,
                secrets=self.secrets,
                pod_template=pod_template or self.pod_template,
                parent_env=weakref.ref(self),
                interface=NativeInterface.from_callable(func),
                report=report,
                short_name=short,
                plugin_config=self.plugin_config,
                max_inline_io_bytes=max_inline_io_bytes,
<<<<<<< HEAD
                triggers=triggers,
=======
                interruptible=interruptible if interruptible is not None else self.interruptible,
>>>>>>> b9b4572f
            )
            self._tasks[task_name] = tmpl
            return tmpl

        if _func is None:
            return cast(AsyncFunctionTaskTemplate, decorator)
        return cast(AsyncFunctionTaskTemplate, decorator(_func))

    @property
    def tasks(self) -> Dict[str, TaskTemplate]:
        """
        Get all tasks defined in the environment.
        """
        return self._tasks

    def add_task(self, task: TaskTemplate) -> TaskTemplate:
        """
        Add a task to the environment.

        Useful when you want to add a task to an environment that is not defined using the `task` decorator.

        :param task: The TaskTemplate to add to this environment.
        """
        if task.name in self._tasks:
            raise ValueError(f"Task {task.name} already exists in the environment. Task names should be unique.")
        self._tasks[task.name] = task
        task.parent_env = weakref.ref(self)
        return task<|MERGE_RESOLUTION|>--- conflicted
+++ resolved
@@ -106,8 +106,6 @@
         :param depends_on: The environment dependencies to hint, so when you deploy the environment,
             the dependencies are also deployed. This is useful when you have a set of environments
             that depend on each other.
-        :param interruptible: Whether the environment is interruptible and can be scheduled on spot/preemptible
-            instances.
         :param kwargs: Additional parameters to override the environment (e.g., cache, reusable, plugin_config).
         """
         cache = kwargs.pop("cache", None)
@@ -172,13 +170,11 @@
         :param report: Optional Whether to generate the html report for the task, defaults to False.
         :param max_inline_io_bytes: Maximum allowed size (in bytes) for all inputs and outputs passed directly to the
          task (e.g., primitives, strings, dicts). Does not apply to files, directories, or dataframes.
-<<<<<<< HEAD
         :param triggers: Optional A tuple of triggers to associate with the task. This allows the task to be run on a
          schedule or in response to events. Triggers can be defined using the `flyte.trigger` module.
+        :param interruptible: Optional Whether the task is interruptible, defaults to environment setting.
+
         :return: A TaskTemplate that can be used to deploy the task.
-=======
-        :param interruptible: Optional Whether the task is interruptible, defaults to environment setting.
->>>>>>> b9b4572f
         """
         from ._task import P, R
 
@@ -231,11 +227,8 @@
                 short_name=short,
                 plugin_config=self.plugin_config,
                 max_inline_io_bytes=max_inline_io_bytes,
-<<<<<<< HEAD
+                interruptible=interruptible if interruptible is not None else self.interruptible,
                 triggers=triggers,
-=======
-                interruptible=interruptible if interruptible is not None else self.interruptible,
->>>>>>> b9b4572f
             )
             self._tasks[task_name] = tmpl
             return tmpl
