from __future__ import annotations

import inspect
import weakref
from dataclasses import dataclass, field, replace
from datetime import timedelta
from typing import (
    TYPE_CHECKING,
    Any,
    Callable,
    Dict,
    List,
    Literal,
    Optional,
    Union,
    cast,
)

import rich.repr

from ._cache import CacheRequest
from ._doc import Documentation
from ._environment import Environment
from ._image import Image
from ._resources import Resources
from ._retry import RetryStrategy
from ._reusable_environment import ReusePolicy
from ._secret import SecretRequest
from ._task import AsyncFunctionTaskTemplate, TaskTemplate
from .models import NativeInterface

if TYPE_CHECKING:
    from kubernetes.client import V1PodTemplate

    from ._task import FunctionTypes, P, R


@rich.repr.auto
@dataclass(init=True, repr=True)
class TaskEnvironment(Environment):
    """
    Environment class to define a new environment for a set of tasks.

    Example usage:
    ```python
    env = flyte.TaskEnvironment(name="my_env", image="my_image", resources=Resources(cpu="1", memory="1Gi"))

    @env.task
    async def my_task():
        pass
    ```

    :param name: Name of the environment
    :param image: Docker image to use for the environment. If set to "auto", will use the default image.
    :param resources: Resources to allocate for the environment.
    :param env: Environment variables to set for the environment.
    :param secrets: Secrets to inject into the environment.
    :param depends_on: Environment dependencies to hint, so when you deploy the environment,
        the dependencies are also deployed. This is useful when you have a set of environments
        that depend on each other.
    :param cache: Cache policy for the environment.
    :param reusable: Reuse policy for the environment, if set, a python process may be reused for multiple tasks.
    """

    cache: Union[CacheRequest] = "disable"
    reusable: ReusePolicy | None = None
    plugin_config: Optional[Any] = None
    # TODO Shall we make this union of string or env? This way we can lookup the env by module/file:name
    # TODO also we could add list of files that are used by this environment

    _tasks: Dict[str, TaskTemplate] = field(default_factory=dict, init=False)

    def __post_init__(self) -> None:
        super().__post_init__()
        if self.reusable is not None and self.plugin_config is not None:
            raise ValueError("Cannot set plugin_config when environment is reusable.")

    def clone_with(
        self,
        name: str,
        image: Optional[Union[str, Image, Literal["auto"]]] = None,
        resources: Optional[Resources] = None,
        env: Optional[Dict[str, str]] = None,
        secrets: Optional[SecretRequest] = None,
        depends_on: Optional[List[Environment]] = None,
        **kwargs: Any,
    ) -> TaskEnvironment:
        """
        Clone the TaskEnvironment with new parameters.

        Besides the base environment parameters, you can override kwargs like `cache`, `reusable`, etc.

        :param name: The name of the environment.
        :param image: The image to use for the environment.
        :param resources: The resources to allocate for the environment.
        :param env: The environment variables to set for the environment.
        :param secrets: The secrets to inject into the environment.
<<<<<<< HEAD
        :param depends_on: The environment dependencies to hint, so when you deploy the environment, the dependencies
            are also deployed. This is useful when you have a set of environments that depend on each other.
=======
        :param depends_on: The environment dependencies to hint, so when you deploy the environment,
            the dependencies are also deployed. This is useful when you have a set of environments
            that depend on each other.
>>>>>>> 704dbcae
        :param kwargs: Additional parameters to override the environment (e.g., cache, reusable, plugin_config).
        """
        cache = kwargs.pop("cache", None)
        reusable = None
        reusable_set = False
        if "reusable" in kwargs:
            reusable_set = True
            reusable = kwargs.pop("reusable", None)

        # validate unknown kwargs if needed
        if kwargs:
            raise TypeError(f"Unexpected keyword arguments: {list(kwargs.keys())}")

        kwargs = self._get_kwargs()
        kwargs["name"] = name
        if image is not None:
            kwargs["image"] = image
        if resources is not None:
            kwargs["resources"] = resources
        if cache is not None:
            kwargs["cache"] = cache
        if env is not None:
            kwargs["env"] = env
        if reusable_set:
            kwargs["reusable"] = reusable
        if secrets is not None:
            kwargs["secrets"] = secrets
        if depends_on is not None:
            kwargs["depends_on"] = depends_on
        return replace(self, **kwargs)

    def task(
        self,
        _func=None,
        *,
        name: Optional[str] = None,
        cache: Union[CacheRequest] | None = None,
        retries: Union[int, RetryStrategy] = 0,
        timeout: Union[timedelta, int] = 0,
        docs: Optional[Documentation] = None,
        secrets: Optional[SecretRequest] = None,
        pod_template: Optional[Union[str, "V1PodTemplate"]] = None,
        report: bool = False,
    ) -> Union[AsyncFunctionTaskTemplate, Callable[P, R]]:
        """
        Decorate a function to be a task.

        :param _func: Optional The function to decorate. If not provided, the decorator will return a callable that
        accepts a function to be decorated.
        :param name: Optional A friendly name for the task (defaults to the function name)
        :param cache: Optional The cache policy for the task, defaults to auto, which will cache the results of the
        task.
        :param retries: Optional The number of retries for the task, defaults to 0, which means no retries.
        :param docs: Optional The documentation for the task, if not provided the function docstring will be used.
        :param secrets: Optional The secrets that will be injected into the task at runtime.
        :param timeout: Optional The timeout for the task.
        :param pod_template: Optional The pod template for the task, if not provided the default pod template will be
        used.
        :param report: Optional Whether to generate the html report for the task, defaults to False.
        """
        from ._task import P, R

        if self.reusable is not None:
            if pod_template is not None:
                raise ValueError("Cannot set pod_template when environment is reusable.")

        def decorator(func: FunctionTypes) -> AsyncFunctionTaskTemplate[P, R]:
            friendly_name = name or func.__name__
            task_name = self.name + "." + func.__name__

            if not inspect.iscoroutinefunction(func) and self.reusable is not None:
                if self.reusable.concurrency > 1:
                    raise ValueError(
                        "Reusable environments with concurrency greater than 1 are only supported for async tasks. "
                        "Please use an async function or set concurrency to 1."
                    )

            if self.plugin_config is not None:
                from flyte.extend import TaskPluginRegistry

                task_template_class: type[AsyncFunctionTaskTemplate[P, R]] | None = TaskPluginRegistry.find(
                    config_type=type(self.plugin_config)
                )
                if task_template_class is None:
                    raise ValueError(
                        f"No task plugin found for config type {type(self.plugin_config)}. "
                        f"Please register a plugin using flyte.extend.TaskPluginRegistry.register() api."
                    )
            else:
                task_template_class = AsyncFunctionTaskTemplate[P, R]

            task_template_class = cast(type[AsyncFunctionTaskTemplate[P, R]], task_template_class)
            tmpl = task_template_class(
                func=func,
                name=task_name,
                image=self.image,
                resources=self.resources,
                cache=cache or self.cache,
                retries=retries,
                timeout=timeout,
                reusable=self.reusable,
                docs=docs,
                env=self.env,
                secrets=secrets or self.secrets,
                pod_template=pod_template or self.pod_template,
                parent_env=weakref.ref(self),
                interface=NativeInterface.from_callable(func),
                report=report,
                friendly_name=friendly_name,
                plugin_config=self.plugin_config,
            )
            self._tasks[task_name] = tmpl
            return tmpl

        if _func is None:
            return cast(AsyncFunctionTaskTemplate, decorator)
        return cast(AsyncFunctionTaskTemplate, decorator(_func))

    @property
    def tasks(self) -> Dict[str, TaskTemplate]:
        """
        Get all tasks defined in the environment.
        """
        return self._tasks

    def add_task(self, task: TaskTemplate) -> TaskTemplate:
        """
        Add a task to the environment.

        Useful when you want to add a task to an environment that is not defined using the `task` decorator.

        :param task: The TaskTemplate to add to this environment.
        """
        if task.name in self._tasks:
            raise ValueError(f"Task {task.name} already exists in the environment. Task names should be unique.")
        self._tasks[task.name] = task
        task.parent_env = weakref.ref(self)
        return task<|MERGE_RESOLUTION|>--- conflicted
+++ resolved
@@ -95,14 +95,9 @@
         :param resources: The resources to allocate for the environment.
         :param env: The environment variables to set for the environment.
         :param secrets: The secrets to inject into the environment.
-<<<<<<< HEAD
-        :param depends_on: The environment dependencies to hint, so when you deploy the environment, the dependencies
-            are also deployed. This is useful when you have a set of environments that depend on each other.
-=======
         :param depends_on: The environment dependencies to hint, so when you deploy the environment,
             the dependencies are also deployed. This is useful when you have a set of environments
             that depend on each other.
->>>>>>> 704dbcae
         :param kwargs: Additional parameters to override the environment (e.g., cache, reusable, plugin_config).
         """
         cache = kwargs.pop("cache", None)
