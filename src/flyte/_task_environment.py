from __future__ import annotations

import inspect
import weakref
from dataclasses import dataclass, field, replace
from datetime import timedelta
from typing import (
    TYPE_CHECKING,
    Any,
    Callable,
    Dict,
    List,
    Literal,
    Optional,
    Union,
    cast,
)

import rich.repr

from ._cache import CacheRequest
from ._doc import Documentation
from ._environment import Environment
from ._image import Image
from ._resources import Resources
from ._retry import RetryStrategy
from ._reusable_environment import ReusePolicy
from ._secret import SecretRequest
from ._task import AsyncFunctionTaskTemplate, TaskTemplate
from .models import MAX_INLINE_IO_BYTES, NativeInterface

if TYPE_CHECKING:
    from kubernetes.client import V1PodTemplate

    from ._task import FunctionTypes, P, R


@rich.repr.auto
@dataclass(init=True, repr=True)
class TaskEnvironment(Environment):
    """
    Environment class to define a new environment for a set of tasks.

    Example usage:
    ```python
    env = flyte.TaskEnvironment(name="my_env", image="my_image", resources=Resources(cpu="1", memory="1Gi"))

    @env.task
    async def my_task():
        pass
    ```

    :param name: Name of the environment
    :param image: Docker image to use for the environment. If set to "auto", will use the default image.
    :param resources: Resources to allocate for the environment.
    :param env_vars: Environment variables to set for the environment.
    :param secrets: Secrets to inject into the environment.
    :param depends_on: Environment dependencies to hint, so when you deploy the environment,
        the dependencies are also deployed. This is useful when you have a set of environments
        that depend on each other.
    :param cache: Cache policy for the environment.
    :param reusable: Reuse policy for the environment, if set, a python process may be reused for multiple tasks.
    """

    cache: CacheRequest = "disable"
    reusable: ReusePolicy | None = None
    plugin_config: Optional[Any] = None
    # TODO Shall we make this union of string or env? This way we can lookup the env by module/file:name
    # TODO also we could add list of files that are used by this environment

    _tasks: Dict[str, TaskTemplate] = field(default_factory=dict, init=False)

    def __post_init__(self) -> None:
        super().__post_init__()
        if self.reusable is not None and self.plugin_config is not None:
            raise ValueError("Cannot set plugin_config when environment is reusable.")

    def clone_with(
        self,
        name: str,
        image: Optional[Union[str, Image, Literal["auto"]]] = None,
        resources: Optional[Resources] = None,
        env_vars: Optional[Dict[str, str]] = None,
        secrets: Optional[SecretRequest] = None,
        depends_on: Optional[List[Environment]] = None,
        **kwargs: Any,
    ) -> TaskEnvironment:
        """
        Clone the TaskEnvironment with new parameters.

        Besides the base environment parameters, you can override kwargs like `cache`, `reusable`, etc.

        :param name: The name of the environment.
        :param image: The image to use for the environment.
        :param resources: The resources to allocate for the environment.
        :param env_vars: The environment variables to set for the environment.
        :param secrets: The secrets to inject into the environment.
        :param depends_on: The environment dependencies to hint, so when you deploy the environment,
            the dependencies are also deployed. This is useful when you have a set of environments
            that depend on each other.
        :param kwargs: Additional parameters to override the environment (e.g., cache, reusable, plugin_config).
        """
        cache = kwargs.pop("cache", None)
        reusable = None
        reusable_set = False
        if "reusable" in kwargs:
            reusable_set = True
            reusable = kwargs.pop("reusable", None)

        # validate unknown kwargs if needed
        if kwargs:
            raise TypeError(f"Unexpected keyword arguments: {list(kwargs.keys())}")

        kwargs = self._get_kwargs()
        kwargs["name"] = name
        if image is not None:
            kwargs["image"] = image
        if resources is not None:
            kwargs["resources"] = resources
        if cache is not None:
            kwargs["cache"] = cache
        if env_vars is not None:
            kwargs["env_vars"] = env_vars
        if reusable_set:
            kwargs["reusable"] = reusable
        if secrets is not None:
            kwargs["secrets"] = secrets
        if depends_on is not None:
            kwargs["depends_on"] = depends_on
        return replace(self, **kwargs)

    def task(
        self,
        _func=None,
        *,
<<<<<<< HEAD
        name: Optional[str] = None,
=======
        short_name: Optional[str] = None,
>>>>>>> 9a457a6a
        cache: CacheRequest | None = None,
        retries: Union[int, RetryStrategy] = 0,
        timeout: Union[timedelta, int] = 0,
        docs: Optional[Documentation] = None,
        pod_template: Optional[Union[str, "V1PodTemplate"]] = None,
        report: bool = False,
        max_inline_io_bytes: int = MAX_INLINE_IO_BYTES,
    ) -> Union[AsyncFunctionTaskTemplate, Callable[P, R]]:
        """
        Decorate a function to be a task.

        :param _func: Optional The function to decorate. If not provided, the decorator will return a callable that
        accepts a function to be decorated.
        :param short_name: Optional A friendly name for the task (defaults to the function name)
        :param cache: Optional The cache policy for the task, defaults to auto, which will cache the results of the
        task.
        :param retries: Optional The number of retries for the task, defaults to 0, which means no retries.
        :param docs: Optional The documentation for the task, if not provided the function docstring will be used.
        :param timeout: Optional The timeout for the task.
        :param pod_template: Optional The pod template for the task, if not provided the default pod template will be
        used.
        :param report: Optional Whether to generate the html report for the task, defaults to False.
        :param max_inline_io_bytes: Maximum allowed size (in bytes) for all inputs and outputs passed directly to the
         task (e.g., primitives, strings, dicts). Does not apply to files, directories, or dataframes.
        """
        from ._task import P, R

        if self.reusable is not None:
            if pod_template is not None:
                raise ValueError("Cannot set pod_template when environment is reusable.")

        def decorator(func: FunctionTypes) -> AsyncFunctionTaskTemplate[P, R]:
            short = short_name or func.__name__
            task_name = self.name + "." + func.__name__

            if not inspect.iscoroutinefunction(func) and self.reusable is not None:
                if self.reusable.concurrency > 1:
                    raise ValueError(
                        "Reusable environments with concurrency greater than 1 are only supported for async tasks. "
                        "Please use an async function or set concurrency to 1."
                    )

            if self.plugin_config is not None:
                from flyte.extend import TaskPluginRegistry

                task_template_class: type[AsyncFunctionTaskTemplate[P, R]] | None = TaskPluginRegistry.find(
                    config_type=type(self.plugin_config)
                )
                if task_template_class is None:
                    raise ValueError(
                        f"No task plugin found for config type {type(self.plugin_config)}. "
                        f"Please register a plugin using flyte.extend.TaskPluginRegistry.register() api."
                    )
            else:
                task_template_class = AsyncFunctionTaskTemplate[P, R]

            task_template_class = cast(type[AsyncFunctionTaskTemplate[P, R]], task_template_class)
            tmpl = task_template_class(
                func=func,
                name=task_name,
                image=self.image,
                resources=self.resources,
                cache=cache or self.cache,
                retries=retries,
                timeout=timeout,
                reusable=self.reusable,
                docs=docs,
                env_vars=self.env_vars,
                secrets=self.secrets,
                pod_template=pod_template or self.pod_template,
                parent_env=weakref.ref(self),
                interface=NativeInterface.from_callable(func),
                report=report,
                short_name=short,
                plugin_config=self.plugin_config,
                max_inline_io_bytes=max_inline_io_bytes,
            )
            self._tasks[task_name] = tmpl
            return tmpl

        if _func is None:
            return cast(AsyncFunctionTaskTemplate, decorator)
        return cast(AsyncFunctionTaskTemplate, decorator(_func))

    @property
    def tasks(self) -> Dict[str, TaskTemplate]:
        """
        Get all tasks defined in the environment.
        """
        return self._tasks

    def add_task(self, task: TaskTemplate) -> TaskTemplate:
        """
        Add a task to the environment.

        Useful when you want to add a task to an environment that is not defined using the `task` decorator.

        :param task: The TaskTemplate to add to this environment.
        """
        if task.name in self._tasks:
            raise ValueError(f"Task {task.name} already exists in the environment. Task names should be unique.")
        self._tasks[task.name] = task
        task.parent_env = weakref.ref(self)
        return task<|MERGE_RESOLUTION|>--- conflicted
+++ resolved
@@ -133,11 +133,7 @@
         self,
         _func=None,
         *,
-<<<<<<< HEAD
-        name: Optional[str] = None,
-=======
         short_name: Optional[str] = None,
->>>>>>> 9a457a6a
         cache: CacheRequest | None = None,
         retries: Union[int, RetryStrategy] = 0,
         timeout: Union[timedelta, int] = 0,
