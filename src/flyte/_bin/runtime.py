--- conflicted
+++ resolved
@@ -8,11 +8,7 @@
 import asyncio
 import os
 import sys
-<<<<<<< HEAD
-from typing import Any, List, Literal
-=======
-from typing import List
->>>>>>> 2d1c6d85
+from typing import List, Literal
 
 import click
 
