--- conflicted
+++ resolved
@@ -26,10 +26,7 @@
 ORG_NAME = "_U_ORG_NAME"
 ENDPOINT_OVERRIDE = "_U_EP_OVERRIDE"
 RUN_OUTPUT_BASE_DIR = "_U_RUN_BASE"
-<<<<<<< HEAD
-=======
 FLYTE_ENABLE_VSCODE_KEY = "_F_E_VS"
->>>>>>> 9a457a6a
 
 # TODO: Remove this after proper auth is implemented
 _UNION_EAGER_API_KEY_ENV_VAR = "_UNION_EAGER_API_KEY"
