from __future__ import annotations

import functools
import threading
import typing
from dataclasses import dataclass, replace
from pathlib import Path
from typing import TYPE_CHECKING, Callable, List, Literal, Optional, TypeVar

from flyte.errors import InitializationError
from flyte.syncify import syncify

from ._logging import initialize_logger, logger

if TYPE_CHECKING:
    from flyte._internal.imagebuild import ImageBuildEngine
    from flyte.config import Config
    from flyte.remote._client.auth import AuthType, ClientConfig
    from flyte.remote._client.controlplane import ClientSet
    from flyte.storage import Storage

Mode = Literal["local", "remote"]


@dataclass(init=True, repr=True, eq=True, frozen=True, kw_only=True)
class CommonInit:
    """
    Common initialization configuration for Flyte.
    """

    root_dir: Path
    org: str | None = None
    project: str | None = None
    domain: str | None = None
    batch_size: int = 1000


@dataclass(init=True, kw_only=True, repr=True, eq=True, frozen=True)
class _InitConfig(CommonInit):
    client: Optional[ClientSet] = None
    storage: Optional[Storage] = None
    image_builder: "ImageBuildEngine.ImageBuilderType" = "local"

    def replace(self, **kwargs) -> _InitConfig:
        return replace(self, **kwargs)


# Global singleton to store initialization configuration
_init_config: _InitConfig | None = None
_init_lock = threading.RLock()  # Reentrant lock for thread safety


async def _initialize_client(
    api_key: str | None = None,
    auth_type: AuthType = "Pkce",
    endpoint: str | None = None,
    client_config: ClientConfig | None = None,
    headless: bool = False,
    insecure: bool = False,
    insecure_skip_verify: bool = False,
    ca_cert_file_path: str | None = None,
    command: List[str] | None = None,
    proxy_command: List[str] | None = None,
    client_id: str | None = None,
    client_credentials_secret: str | None = None,
    rpc_retries: int = 3,
    http_proxy_url: str | None = None,
) -> ClientSet:
    """
    Initialize the client based on the execution mode.
    :return: The initialized client
    """
    from flyte.remote._client.controlplane import ClientSet

    if endpoint:
        return await ClientSet.for_endpoint(
            endpoint,
            insecure=insecure,
            insecure_skip_verify=insecure_skip_verify,
            auth_type=auth_type,
            headless=headless,
            ca_cert_file_path=ca_cert_file_path,
            command=command,
            proxy_command=proxy_command,
            client_id=client_id,
            client_credentials_secret=client_credentials_secret,
            client_config=client_config,
            rpc_retries=rpc_retries,
            http_proxy_url=http_proxy_url,
        )
    elif api_key:
        return await ClientSet.for_api_key(
            api_key,
            insecure=insecure,
            insecure_skip_verify=insecure_skip_verify,
            auth_type=auth_type,
            headless=headless,
            ca_cert_file_path=ca_cert_file_path,
            command=command,
            proxy_command=proxy_command,
            client_id=client_id,
            client_credentials_secret=client_credentials_secret,
            client_config=client_config,
            rpc_retries=rpc_retries,
            http_proxy_url=http_proxy_url,
        )

    raise InitializationError(
        "MissingEndpointOrApiKeyError", "user", "Either endpoint or api_key must be provided to initialize the client."
    )


@syncify
async def init(
    org: str | None = None,
    project: str | None = None,
    domain: str | None = None,
    root_dir: Path | None = None,
    log_level: int | None = None,
    endpoint: str | None = None,
    headless: bool = False,
    insecure: bool = False,
    insecure_skip_verify: bool = False,
    ca_cert_file_path: str | None = None,
    auth_type: AuthType = "Pkce",
    command: List[str] | None = None,
    proxy_command: List[str] | None = None,
    api_key: str | None = None,
    client_id: str | None = None,
    client_credentials_secret: str | None = None,
    auth_client_config: ClientConfig | None = None,
    rpc_retries: int = 3,
    http_proxy_url: str | None = None,
    storage: Storage | None = None,
    batch_size: int = 1000,
    image_builder: ImageBuildEngine.ImageBuilderType = "local",
) -> None:
    """
    Initialize the Flyte system with the given configuration. This method should be called before any other Flyte
    remote API methods are called. Thread-safe implementation.

    :param project: Optional project name (not used in this implementation)
    :param domain: Optional domain name (not used in this implementation)
    :param root_dir: Optional root directory from which to determine how to load files, and find paths to files.
      This is useful for determining the root directory for the current project, and for locating files like config etc.
      also use to determine all the code that needs to be copied to the remote location.
      defaults to the editable install directory if the cwd is in a Python editable install, else just the cwd.
    :param log_level: Optional logging level for the logger, default is set using the default initialization policies
    :param api_key: Optional API key for authentication
    :param endpoint: Optional API endpoint URL
    :param headless: Optional Whether to run in headless mode
    :param insecure_skip_verify: Whether to skip SSL certificate verification
    :param auth_client_config: Optional client configuration for authentication
    :param auth_type: The authentication type to use (Pkce, ClientSecret, ExternalCommand, DeviceFlow)
    :param command: This command is executed to return a token using an external process
    :param proxy_command: This command is executed to return a token for proxy authorization using an external process
    :param client_id: This is the public identifier for the app which handles authorization for a Flyte deployment.
      More details here: https://www.oauth.com/oauth2-servers/client-registration/client-id-secret/.
    :param client_credentials_secret: Used for service auth, which is automatically called during pyflyte. This will
      allow the Flyte engine to read the password directly from the environment variable. Note that this is
      less secure! Please only use this if mounting the secret as a file is impossible
    :param ca_cert_file_path: [optional] str Root Cert to be loaded and used to verify admin
    :param http_proxy_url: [optional] HTTP Proxy to be used for OAuth requests
    :param rpc_retries: [optional] int Number of times to retry the platform calls
    :param audience: oauth2 audience for the token request. This is used to validate the token
    :param insecure: insecure flag for the client
    :param storage: Optional blob store (S3, GCS, Azure) configuration if needed to access (i.e. using Minio)
    :param org: Optional organization override for the client. Should be set by auth instead.
    :param batch_size: Optional batch size for operations that use listings, defaults to 1000, so limit larger than
      batch_size will be split into multiple requests.
    :param image_builder: Optional image builder configuration, if not provided, the default image builder will be used.

    :return: None
    """
    from flyte._tools import ipython_check
    from flyte._utils import get_cwd_editable_install, org_from_endpoint, sanitize_endpoint

    interactive_mode = ipython_check()

    initialize_logger(enable_rich=interactive_mode)
    if log_level:
        initialize_logger(log_level=log_level, enable_rich=interactive_mode)

    global _init_config  # noqa: PLW0603

    endpoint = sanitize_endpoint(endpoint)

    with _init_lock:
        client = None
        if endpoint or api_key:
            client = await _initialize_client(
                api_key=api_key,
                auth_type=auth_type,
                endpoint=endpoint,
                headless=headless,
                insecure=insecure,
                insecure_skip_verify=insecure_skip_verify,
                ca_cert_file_path=ca_cert_file_path,
                command=command,
                proxy_command=proxy_command,
                client_id=client_id,
                client_credentials_secret=client_credentials_secret,
                client_config=auth_client_config,
                rpc_retries=rpc_retries,
                http_proxy_url=http_proxy_url,
            )

        if not root_dir:
            editable_root = get_cwd_editable_install()
            if editable_root:
                logger.info(f"Using editable install as root directory: {editable_root}")
                root_dir = editable_root
            else:
                logger.info("No editable install found, using current working directory as root directory.")
                root_dir = Path.cwd()
        root_dir = root_dir or get_cwd_editable_install() or Path.cwd()
        _init_config = _InitConfig(
            root_dir=root_dir,
            project=project,
            domain=domain,
            client=client,
            storage=storage,
            org=org or org_from_endpoint(endpoint),
            batch_size=batch_size,
            image_builder=image_builder,
        )


@syncify
async def init_from_config(
    path_or_config: str | Config | None = None,
    root_dir: Path | None = None,
    log_level: int | None = None,
) -> None:
    """
    Initialize the Flyte system using a configuration file or Config object. This method should be called before any
    other Flyte remote API methods are called. Thread-safe implementation.

    :param path_or_config: Path to the configuration file or Config object
    :param root_dir: Optional root directory from which to determine how to load files, and find paths to
        files like config etc. For example if one uses the copy-style=="all", it is essential to determine the
        root directory for the current project. If not provided, it defaults to the editable install directory or
        if not available, the current working directory.
    :param log_level: Optional logging level for the framework logger,
        default is set using the default initialization policies
    :return: None
    """
    import flyte.config as config

    cfg: config.Config
    if path_or_config is None or isinstance(path_or_config, str):
        # If a string is passed, treat it as a path to the config file
        if root_dir and path_or_config:
            cfg = config.auto(str(root_dir / path_or_config))
<<<<<<< HEAD
        elif path_or_config and not Path(path_or_config).exists():
            raise InitializationError(
                "ConfigFileNotFoundError",
                "user",
                f"Configuration file '{path_or_config}' does not exist., current working directory is {Path.cwd()}",
            )
        else:
=======
        elif path_or_config:
            if not Path(path_or_config).exists():
                raise InitializationError(
                    "ConfigFileNotFoundError",
                    "user",
                    f"Configuration file '{path_or_config}' does not exist., current working directory is {Path.cwd()}",
                )
>>>>>>> 5efc235b
            cfg = config.auto(path_or_config)
        else:
            # If no path is provided, use the default config file
            cfg = config.auto()
    else:
        # If a Config object is passed, use it directly
        cfg = path_or_config

    logger.debug(f"Flyte config initialized as {cfg}")
    await init.aio(
        org=cfg.task.org,
        project=cfg.task.project,
        domain=cfg.task.domain,
        endpoint=cfg.platform.endpoint,
        insecure=cfg.platform.insecure,
        insecure_skip_verify=cfg.platform.insecure_skip_verify,
        ca_cert_file_path=cfg.platform.ca_cert_file_path,
        auth_type=cfg.platform.auth_mode,
        command=cfg.platform.command,
        proxy_command=cfg.platform.proxy_command,
        client_id=cfg.platform.client_id,
        client_credentials_secret=cfg.platform.client_credentials_secret,
        root_dir=root_dir,
        log_level=log_level,
        image_builder=cfg.image.builder,
    )


def _get_init_config() -> Optional[_InitConfig]:
    """
    Get the current initialization configuration. Thread-safe implementation.

    :return: The current InitData if initialized, None otherwise
    """
    with _init_lock:
        return _init_config


def get_common_config() -> CommonInit:
    """
    Get the current initialization configuration. Thread-safe implementation.

    :return: The current InitData if initialized, None otherwise
    """
    cfg = _get_init_config()
    if cfg is None:
        raise InitializationError(
            "StorageNotInitializedError",
            "user",
            "Configuration has not been initialized. Call flyte.init() with a valid endpoint or",
            " api-key before using this function.",
        )
    return cfg


def get_storage() -> Storage | None:
    """
    Get the current storage configuration. Thread-safe implementation.

    :return: The current storage configuration
    """
    cfg = _get_init_config()
    if cfg is None:
        raise InitializationError(
            "StorageNotInitializedError",
            "user",
            "Configuration has not been initialized. Call flyte.init() with a valid endpoint or",
            " api-key before using this function.",
        )
    return cfg.storage


def get_client() -> ClientSet:
    """
    Get the current client. Thread-safe implementation.

    :return: The current client
    """
    cfg = _get_init_config()
    if cfg is None or cfg.client is None:
        raise InitializationError(
            "ClientNotInitializedError",
            "user",
            "Client has not been initialized. Call flyte.init() with a valid endpoint or"
            " api-key before using this function.",
        )
    return cfg.client


def is_initialized() -> bool:
    """
    Check if the system has been initialized.

    :return: True if initialized, False otherwise
    """
    return _get_init_config() is not None


def initialize_in_cluster() -> None:
    """
    Initialize the system for in-cluster execution. This is a placeholder function and does not perform any actions.

    :return: None
    """
    init()


# Define a generic type variable for the decorated function
T = TypeVar("T", bound=Callable)


def ensure_client():
    """
    Ensure that the client is initialized. If not, raise an InitializationError.
    This function is used to check if the client is initialized before executing any Flyte remote API methods.
    """
    if _get_init_config() is None or _get_init_config().client is None:
        raise InitializationError(
            "ClientNotInitializedError",
            "user",
            "Client has not been initialized. Call flyte.init() with a valid endpoint"
            " or api-key before using this function.",
        )


def requires_storage(func: T) -> T:
    """
    Decorator that checks if the storage has been initialized before executing the function.
    Raises InitializationError if the storage is not initialized.

    :param func: Function to decorate
    :return: Decorated function that checks for initialization
    """

    @functools.wraps(func)
    def wrapper(*args, **kwargs):
        if _get_init_config() is None or _get_init_config().storage is None:
            raise InitializationError(
                "StorageNotInitializedError",
                "user",
                f"Function '{func.__name__}' requires storage to be initialized. "
                f"Call flyte.init() with a valid storage configuration before using this function.",
            )
        return func(*args, **kwargs)

    return typing.cast(T, wrapper)


def requires_upload_location(func: T) -> T:
    """
    Decorator that checks if the storage has been initialized before executing the function.
    Raises InitializationError if the storage is not initialized.

    :param func: Function to decorate
    :return: Decorated function that checks for initialization
    """

    @functools.wraps(func)
    def wrapper(*args, **kwargs) -> T:
        from ._context import internal_ctx

        ctx = internal_ctx()
        if not ctx.raw_data:
            raise InitializationError(
                "No upload path configured",
                "user",
                f"Function '{func.__name__}' requires client to be initialized. "
                f"Call flyte.init() with storage configuration before using this function.",
            )
        return func(*args, **kwargs)

    return typing.cast(T, wrapper)


def requires_initialization(func: T) -> T:
    """
    Decorator that checks if the system has been initialized before executing the function.
    Raises InitializationError if the system is not initialized.

    :param func: Function to decorate
    :return: Decorated function that checks for initialization
    """

    @functools.wraps(func)
    def wrapper(*args, **kwargs) -> T:
        if not is_initialized():
            raise InitializationError(
                "NotInitConfiguredError",
                "user",
                f"Function '{func.__name__}' requires initialization. Call flyte.init() before using this function.",
            )
        return func(*args, **kwargs)

    return typing.cast(T, wrapper)


async def _init_for_testing(
    project: str | None = None,
    domain: str | None = None,
    root_dir: Path | None = None,
    log_level: int | None = None,
    client: ClientSet | None = None,
):
    from flyte._utils.helpers import get_cwd_editable_install

    global _init_config  # noqa: PLW0603

    if log_level:
        initialize_logger(log_level=log_level)

    with _init_lock:
        root_dir = root_dir or get_cwd_editable_install() or Path.cwd()
        _init_config = _InitConfig(
            root_dir=root_dir,
            project=project,
            domain=domain,
            client=client,
        )


def replace_client(client):
    global _init_config  # noqa: PLW0603

    with _init_lock:
        _init_config = _init_config.replace(client=client)<|MERGE_RESOLUTION|>--- conflicted
+++ resolved
@@ -252,23 +252,12 @@
         # If a string is passed, treat it as a path to the config file
         if root_dir and path_or_config:
             cfg = config.auto(str(root_dir / path_or_config))
-<<<<<<< HEAD
         elif path_or_config and not Path(path_or_config).exists():
             raise InitializationError(
                 "ConfigFileNotFoundError",
                 "user",
                 f"Configuration file '{path_or_config}' does not exist., current working directory is {Path.cwd()}",
             )
-        else:
-=======
-        elif path_or_config:
-            if not Path(path_or_config).exists():
-                raise InitializationError(
-                    "ConfigFileNotFoundError",
-                    "user",
-                    f"Configuration file '{path_or_config}' does not exist., current working directory is {Path.cwd()}",
-                )
->>>>>>> 5efc235b
             cfg = config.auto(path_or_config)
         else:
             # If no path is provided, use the default config file
