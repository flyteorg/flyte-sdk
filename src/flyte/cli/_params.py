import dataclasses
import datetime
import enum
import importlib
import importlib.util
import json
import os
import pathlib
import re
import sys
import typing
import typing as t
from typing import get_args

import rich_click as click
import yaml
from click import Parameter
from flyteidl2.core.interface_pb2 import Variable
from flyteidl2.core.literals_pb2 import Literal
from flyteidl2.core.types_pb2 import BlobType, LiteralType, SimpleType
from google.protobuf.json_format import MessageToDict
from mashumaro.codecs.json import JSONEncoder

from flyte._logging import logger
from flyte.io import Dir, File
from flyte.types._pickle import FlytePickleTransformer


class StructuredDataset:
    def __init__(self, uri: str | None = None, dataframe: typing.Any = None):
        self.uri = uri
        self.dataframe = dataframe


# ---------------------------------------------------


def key_value_callback(_: typing.Any, param: str, values: typing.List[str]) -> typing.Optional[typing.Dict[str, str]]:
    """
    Callback for click to parse key-value pairs.
    """
    if not values:
        return None
    result = {}
    for v in values:
        if "=" not in v:
            raise click.BadParameter(f"Expected key-value pair of the form key=value, got {v}")
        k, val = v.split("=", 1)
        result[k.strip()] = val.strip()
    return result


def labels_callback(_: typing.Any, param: str, values: typing.List[str]) -> typing.Optional[typing.Dict[str, str]]:
    """
    Callback for click to parse labels.
    """
    if not values:
        return None
    result = {}
    for v in values:
        if "=" not in v:
            result[v.strip()] = ""
        else:
            k, val = v.split("=", 1)
            result[k.strip()] = val.strip()
    return result


class DirParamType(click.ParamType):
    name = "directory path"

    def convert(
        self, value: typing.Any, param: typing.Optional[click.Parameter], ctx: typing.Optional[click.Context]
    ) -> typing.Any:
        from flyte.storage import is_remote

        if not is_remote(value):
            p = pathlib.Path(value)
            if not p.exists() or not p.is_dir():
                raise click.BadParameter(f"parameter should be a valid flytedirectory path, {value}")
        return Dir(path=value)


class StructuredDatasetParamType(click.ParamType):
    """
    TODO handle column types
    """

    name = "structured dataset path (dir/file)"

    def convert(
        self, value: typing.Any, param: typing.Optional[click.Parameter], ctx: typing.Optional[click.Context]
    ) -> typing.Any:
        if isinstance(value, str):
            return StructuredDataset(uri=value)
        elif isinstance(value, StructuredDataset):
            return value
        return StructuredDataset(dataframe=value)


class FileParamType(click.ParamType):
    name = "file path"

    def convert(
        self, value: typing.Any, param: typing.Optional[click.Parameter], ctx: typing.Optional[click.Context]
    ) -> typing.Any:
        from flyte.storage import is_remote

        if not is_remote(value):
            p = pathlib.Path(value)
            if not p.exists() or not p.is_file():
                raise click.BadParameter(f"parameter should be a valid file path, {value}")
        return File.from_existing_remote(value)


class PickleParamType(click.ParamType):
    name = "pickle"

    def get_metavar(self, param: "Parameter", *args) -> t.Optional[str]:
        return "Python Object <Module>:<Object>"

    def convert(
        self, value: typing.Any, param: typing.Optional[click.Parameter], ctx: typing.Optional[click.Context]
    ) -> typing.Any:
        if not isinstance(value, str):
            return value
        parts = value.split(":")
        if len(parts) != 2:
            if ctx and ctx.obj and ctx.obj.log_level >= 10:  # DEBUG level
                click.echo(f"Did not receive a string in the expected format <MODULE>:<VAR>, falling back to: {value}")
            return value
        try:
            sys.path.insert(0, os.getcwd())
            m = importlib.import_module(parts[0])
            return m.__getattribute__(parts[1])
        except ModuleNotFoundError as e:
            raise click.BadParameter(f"Failed to import module {parts[0]}, error: {e}")
        except AttributeError as e:
            raise click.BadParameter(f"Failed to find attribute {parts[1]} in module {parts[0]}, error: {e}")


class JSONIteratorParamType(click.ParamType):
    name = "json iterator"

    def convert(
        self, value: typing.Any, param: typing.Optional[click.Parameter], ctx: typing.Optional[click.Context]
    ) -> typing.Any:
        return value


def parse_iso8601_duration(iso_duration: str) -> datetime.timedelta:
    pattern = re.compile(
        r"^P"  # Starts with 'P'
        r"(?:(?P<days>\d+)D)?"  # Optional days
        r"(?:T"  # Optional time part
        r"(?:(?P<hours>\d+)H)?"
        r"(?:(?P<minutes>\d+)M)?"
        r"(?:(?P<seconds>\d+)S)?"
        r")?$"
    )
    match = pattern.match(iso_duration)
    if not match:
        raise ValueError(f"Invalid ISO 8601 duration format: {iso_duration}")

    parts = {k: int(v) if v else 0 for k, v in match.groupdict().items()}
    return datetime.timedelta(**parts)


def parse_human_durations(text: str) -> list[datetime.timedelta]:
    raw_parts = text.strip("[]").split("|")
    durations = []

    for part in raw_parts:
        new_part = part.strip().lower()

        # Match 1:24 or :45
        m_colon = re.match(r"^(?:(\d+):)?(\d+)$", new_part)
        if m_colon:
            minutes = int(m_colon.group(1)) if m_colon.group(1) else 0
            seconds = int(m_colon.group(2))
            durations.append(datetime.timedelta(minutes=minutes, seconds=seconds))
            continue

        # Match "10 days", "1 minute", etc.
        m_units = re.match(r"^(\d+)\s*(day|hour|minute|second)s?$", new_part)
        if m_units:
            value = int(m_units.group(1))
            unit = m_units.group(2)
            durations.append(datetime.timedelta(**{unit + "s": value}))
            continue

        print(f"Warning: could not parse '{part}'")

    return durations


def parse_duration(s: str) -> datetime.timedelta:
    try:
        return parse_iso8601_duration(s)
    except ValueError:
        parts = parse_human_durations(s)
        if not parts:
            raise ValueError(f"Could not parse duration: {s}")
        return sum(parts, datetime.timedelta())


class DateTimeType(click.DateTime):
    _NOW_FMT = "now"
    _TODAY_FMT = "today"
    _FIXED_FORMATS: typing.ClassVar[typing.List[str]] = [_NOW_FMT, _TODAY_FMT]
    _FLOATING_FORMATS: typing.ClassVar[typing.List[str]] = ["<FORMAT> - <ISO8601 duration>"]
    _ADDITONAL_FORMATS: typing.ClassVar[typing.List[str]] = [*_FIXED_FORMATS, *_FLOATING_FORMATS]
    _FLOATING_FORMAT_PATTERN = r"(.+)\s+([-+])\s+(.+)"

    def __init__(self):
        super().__init__()
        self.formats.extend(self._ADDITONAL_FORMATS)

    def _datetime_from_format(
        self, value: str, param: typing.Optional[click.Parameter], ctx: typing.Optional[click.Context]
    ) -> datetime.datetime:
        if value in self._FIXED_FORMATS:
            if value == self._NOW_FMT:
                return datetime.datetime.now()
            if value == self._TODAY_FMT:
                n = datetime.datetime.now()
                return datetime.datetime(n.year, n.month, n.day)
        return super().convert(value, param, ctx)

    def convert(
        self, value: typing.Any, param: typing.Optional[click.Parameter], ctx: typing.Optional[click.Context]
    ) -> typing.Any:
        if isinstance(value, str) and " " in value:
            import re

            m = re.match(self._FLOATING_FORMAT_PATTERN, value)
            if m:
                parts = m.groups()
                if len(parts) != 3:
                    raise click.BadParameter(f"Expected format <FORMAT> - <ISO8601 duration>, got {value}")
                dt = self._datetime_from_format(parts[0], param, ctx)
                try:
                    delta = parse_duration(parts[2])
                except Exception as e:
                    raise click.BadParameter(
                        f"Matched format {self._FLOATING_FORMATS}, but failed to parse duration {parts[2]}, error: {e}"
                    )
                if parts[1] == "-":
                    return dt - delta
                return dt + delta
            else:
                value = datetime.datetime.fromisoformat(value)

        return self._datetime_from_format(value, param, ctx)


class DurationParamType(click.ParamType):
    name = "[1:24 | :22 | 1 minute | 10 days | ...]"

    def convert(
        self, value: typing.Any, param: typing.Optional[click.Parameter], ctx: typing.Optional[click.Context]
    ) -> typing.Any:
        if value is None:
            raise click.BadParameter("None value cannot be converted to a Duration type.")
        return parse_duration(value)


class EnumParamType(click.Choice):
    def __init__(self, enum_type: typing.Type[enum.Enum]):
        super().__init__([str(e.value) for e in enum_type])
        self._enum_type = enum_type

    def convert(
        self, value: typing.Any, param: typing.Optional[click.Parameter], ctx: typing.Optional[click.Context]
    ) -> enum.Enum:
        if isinstance(value, self._enum_type):
            return value
        return self._enum_type(super().convert(value, param, ctx))


class UnionParamType(click.ParamType):
    """
    A composite type that allows for multiple types to be specified. This is used for union types.
    """

    def __init__(self, types: typing.List[click.ParamType | None]):
        super().__init__()
        self._types = self._sort_precedence(types)
        self.name = "|".join([t.name for t in self._types if t is not None])
        self.optional = False
        if None in types:
            self.name = f"Optional[{self.name}]"
            self.optional = True

    @staticmethod
    def _sort_precedence(tp: typing.List[click.ParamType | None]) -> typing.List[click.ParamType]:
        unprocessed = []
        str_types = []
        others = []
        for p in tp:
            if isinstance(p, type(click.UNPROCESSED)):
                unprocessed.append(p)
            elif isinstance(p, type(click.STRING)):
                str_types.append(p)
            else:
                others.append(p)
        return others + str_types + unprocessed  # type: ignore

    def convert(
        self, value: typing.Any, param: typing.Optional[click.Parameter], ctx: typing.Optional[click.Context]
    ) -> typing.Any:
        """
        Important to implement NoneType / Optional.
        Also could we just determine the click types from the python types
        """
        for p in self._types:
            try:
                if p is None and value is None:
                    return None
                return p.convert(value, param, ctx)
            except Exception as e:
                logger.debug(f"Ignoring conversion error for type {p} trying other variants in Union. Error: {e}")
        raise click.BadParameter(f"Failed to convert {value} to any of the types {self._types}")


class JsonParamType(click.ParamType):
    name = "json object OR json/yaml file path"

    def __init__(self, python_type: typing.Type):
        super().__init__()
        self._python_type = python_type

    def _parse(self, value: typing.Any, param: typing.Optional[click.Parameter]):
        if isinstance(value, (dict, list)):
            return value
        try:
            return json.loads(value)
        except Exception:
            try:
                # We failed to load the json, so we'll try to load it as a file
                if os.path.exists(value):
                    # if the value is a yaml file, we'll try to load it as yaml
                    if value.endswith((".yaml", "yml")):
                        with open(value, "r") as f:
                            return yaml.safe_load(f)
                    with open(value, "r") as f:
                        return json.load(f)
                raise
            except json.JSONDecodeError as e:
                raise click.BadParameter(f"parameter {param} should be a valid json object, {value}, error: {e}")

    def convert(
        self, value: typing.Any, param: typing.Optional[click.Parameter], ctx: typing.Optional[click.Context]
    ) -> typing.Any:
        if value is None:
            raise click.BadParameter("None value cannot be converted to a Json type.")

        parsed_value = self._parse(value, param)

        # We compare the origin type because the json parsed value for list or dict is always a list or dict without
        # the covariant type information.
        if type(parsed_value) is typing.get_origin(self._python_type) or type(parsed_value) is self._python_type:
            # Indexing the return value of get_args will raise an error for native dict and list types.
            # We don't support native list/dict types with nested dataclasses.
            if get_args(self._python_type) == ():
                return parsed_value
            elif isinstance(parsed_value, list) and dataclasses.is_dataclass(get_args(self._python_type)[0]):
                j = JsonParamType(get_args(self._python_type)[0])
                # turn object back into json string
                return [j.convert(json.dumps(v), param, ctx) for v in parsed_value]
            elif isinstance(parsed_value, dict) and dataclasses.is_dataclass(get_args(self._python_type)[1]):
                j = JsonParamType(get_args(self._python_type)[1])
                # turn object back into json string
                return {k: j.convert(json.dumps(v), param, ctx) for k, v in parsed_value.items()}

            return parsed_value

        from pydantic import BaseModel

        if issubclass(self._python_type, BaseModel):
            return typing.cast(BaseModel, self._python_type).model_validate_json(
                json.dumps(parsed_value), strict=False, context={"deserialize": True}
            )
        elif dataclasses.is_dataclass(self._python_type):
            from mashumaro.codecs.json import JSONDecoder

            decoder = JSONDecoder(self._python_type)
            return decoder.decode(value)

        return parsed_value


SIMPLE_TYPE_CONVERTER = {
    SimpleType.FLOAT: click.FLOAT,
    SimpleType.INTEGER: click.INT,
    SimpleType.STRING: click.STRING,
    SimpleType.BOOLEAN: click.BOOL,
    SimpleType.DURATION: DurationParamType(),
    SimpleType.DATETIME: DateTimeType(),
}


def literal_type_to_click_type(lt: LiteralType, python_type: typing.Type) -> click.ParamType:
    """
    Converts a Flyte LiteralType given a python_type to a click.ParamType
    """
    if lt.HasField("simple"):
        if lt.simple == SimpleType.STRUCT:
            ct = JsonParamType(python_type)
            ct.name = f"JSON object {python_type.__name__}"
            return ct
        if lt.simple in SIMPLE_TYPE_CONVERTER:
            return SIMPLE_TYPE_CONVERTER[lt.simple]
        raise NotImplementedError(f"Type {lt.simple} is not supported in `flyte run`")

    if lt.HasField("structured_dataset_type"):
        return StructuredDatasetParamType()

    if lt.HasField("collection_type") or lt.HasField("map_value_type"):
        ct = JsonParamType(python_type)
        if lt.HasField("collection_type"):
            ct.name = "json list"
        else:
            ct.name = "json dictionary"
        return ct

    if lt.HasField("blob"):
        if lt.blob.dimensionality == BlobType.BlobDimensionality.SINGLE:
            if lt.blob.format == FlytePickleTransformer.PYTHON_PICKLE_FORMAT:
                return PickleParamType()
            # TODO: Add JSONIteratorTransformer
            # elif lt.blob.format == JSONIteratorTransformer.JSON_ITERATOR_FORMAT:
            #     return JSONIteratorParamType()
            return FileParamType()
        return DirParamType()

    if lt.HasField("union_type"):
        cts = []
        for i in range(len(lt.union_type.variants)):
            variant = lt.union_type.variants[i]
            variant_python_type = typing.get_args(python_type)[i]
            if variant_python_type is type(None):
                cts.append(None)
            else:
                cts.append(literal_type_to_click_type(variant, variant_python_type))
        return UnionParamType(cts)

    if lt.HasField("enum_type"):
        return EnumParamType(python_type)  # type: ignore

    return click.UNPROCESSED


class FlyteLiteralConverter(object):
    name = "literal_type"

    def __init__(
        self,
        literal_type: LiteralType,
        python_type: typing.Type,
    ):
        self._literal_type = literal_type
        self._python_type = python_type
        self._click_type = literal_type_to_click_type(literal_type, python_type)

    @property
    def click_type(self) -> click.ParamType:
        return self._click_type

    def is_bool(self) -> bool:
        return self.click_type == click.BOOL

    def is_optional(self) -> bool:
        return isinstance(self.click_type, UnionParamType) and self.click_type.optional

    def convert(
        self, ctx: click.Context, param: typing.Optional[click.Parameter], value: typing.Any
    ) -> typing.Union[Literal, typing.Any]:
        """
        Convert the value to a python native type. This is used by click to convert the input.
        """
        try:
            # If the expected Python type is datetime.date, adjust the value to date
            if self._python_type is datetime.date:
                # Click produces datetime, so converting to date to avoid type mismatch error
                value = value.date()

            return value
        except click.BadParameter:
            raise
        except Exception as e:
            raise click.BadParameter(
                f"Failed to convert param: {param if param else 'NA'}, value: {value} to type: {self._python_type}."
                f" Reason {e}"
            ) from e


def to_click_option(
    input_name: str,
    literal_var: Variable,
    python_type: typing.Type,
    default_val: typing.Any,
) -> click.Option:
    """
    This handles converting workflow input types to supported click parameters with callbacks to initialize
    the input values to their expected types.
    """
    from flyteidl2.core.types_pb2 import SimpleType

    if input_name != input_name.lower():
        # Click does not support uppercase option names: https://github.com/pallets/click/issues/837
        raise ValueError(f"Workflow input name must be lowercase: {input_name!r}")

    literal_converter = FlyteLiteralConverter(
        literal_type=literal_var.type,
        python_type=python_type,
    )

    if literal_converter.is_bool() and not default_val:
        default_val = False

    description_extra = ""
    if literal_var.type.simple == SimpleType.STRUCT:
        if default_val:
            # pydantic v2
            if hasattr(default_val, "model_dump_json"):
                default_val = default_val.model_dump_json()
            else:
                encoder = JSONEncoder(python_type)
                default_val = encoder.encode(default_val)
        if literal_var.type.metadata:
            description_extra = f": {MessageToDict(literal_var.type.metadata)}"

    required = False if default_val is not None else True
    is_flag: typing.Optional[bool] = None
    param_decls = [f"--{input_name}"]
    if literal_converter.is_bool():
        required = False
        is_flag = True
        if default_val is True:
            param_decls = [f"--{input_name}/--no-{input_name}"]
    if literal_converter.is_optional():
        required = False

<<<<<<< HEAD
    if is_flag:
        return click.Option(
            param_decls=[f"--{input_name}", f"--no-{input_name}"],
            type=literal_converter.click_type,
            is_flag=is_flag,
            default=default_val,
            show_default=True,
            required=required,
            help=literal_var.description + description_extra,
            callback=literal_converter.convert,
        )

    else:
        return click.Option(
            param_decls=[f"--{input_name}"],
            type=literal_converter.click_type,
            is_flag=is_flag,
            default=default_val,
            show_default=True,
            required=required,
            help=literal_var.description + description_extra,
            callback=literal_converter.convert,
        )
=======
    return click.Option(
        param_decls=param_decls,
        type=literal_converter.click_type,
        is_flag=is_flag,
        default=default_val,
        show_default=True,
        required=required,
        help=literal_var.description + description_extra,
        callback=literal_converter.convert,
    )
>>>>>>> 494583fe
<|MERGE_RESOLUTION|>--- conflicted
+++ resolved
@@ -542,31 +542,6 @@
     if literal_converter.is_optional():
         required = False
 
-<<<<<<< HEAD
-    if is_flag:
-        return click.Option(
-            param_decls=[f"--{input_name}", f"--no-{input_name}"],
-            type=literal_converter.click_type,
-            is_flag=is_flag,
-            default=default_val,
-            show_default=True,
-            required=required,
-            help=literal_var.description + description_extra,
-            callback=literal_converter.convert,
-        )
-
-    else:
-        return click.Option(
-            param_decls=[f"--{input_name}"],
-            type=literal_converter.click_type,
-            is_flag=is_flag,
-            default=default_val,
-            show_default=True,
-            required=required,
-            help=literal_var.description + description_extra,
-            callback=literal_converter.convert,
-        )
-=======
     return click.Option(
         param_decls=param_decls,
         type=literal_converter.click_type,
@@ -576,5 +551,4 @@
         required=required,
         help=literal_var.description + description_extra,
         callback=literal_converter.convert,
-    )
->>>>>>> 494583fe
+    )