from __future__ import annotations

import asyncio
import inspect
from dataclasses import dataclass, field, fields
from functools import lru_cache
from pathlib import Path
from types import ModuleType
from typing import Any, Dict, List, cast

import rich_click as click
from rich.console import Console
from typing_extensions import get_args

from .._code_bundle._utils import CopyFiles
from .._task import TaskTemplate
from ..remote import Run
from . import _common as common
from ._common import CLIConfig
from ._params import to_click_option

RUN_REMOTE_CMD = "deployed-task"


@lru_cache()
<<<<<<< HEAD
def _initialize_config(ctx: Context, project: str, domain: str):
=======
def _initialize_config(ctx: click.Context, project: str, domain: str):
>>>>>>> 9a457a6a
    obj: CLIConfig | None = ctx.obj
    if obj is None:
        import flyte.config

        obj = CLIConfig(flyte.config.auto(), ctx)

    obj.init(project, domain)
    return obj


@lru_cache()
def _list_tasks(
<<<<<<< HEAD
    ctx: Context,
=======
    ctx: click.Context,
>>>>>>> 9a457a6a
    project: str,
    domain: str,
    by_task_name: str | None = None,
    by_task_env: str | None = None,
) -> list[str]:
    import flyte.remote

    _initialize_config(ctx, project, domain)
    return [task.name for task in flyte.remote.Task.listall(by_task_name=by_task_name, by_task_env=by_task_env)]


@dataclass
class RunArguments:
    project: str = field(
        default=cast(str, common.PROJECT_OPTION.default), metadata={"click.option": common.PROJECT_OPTION}
    )
    domain: str = field(
        default=cast(str, common.DOMAIN_OPTION.default), metadata={"click.option": common.DOMAIN_OPTION}
    )
    local: bool = field(
        default=False,
        metadata={
            "click.option": click.Option(
                ["--local"],
                is_flag=True,
                help="Run the task locally",
            )
        },
    )
    copy_style: CopyFiles = field(
        default="loaded_modules",
        metadata={
            "click.option": click.Option(
                ["--copy-style"],
                type=click.Choice(get_args(CopyFiles)),
                default="loaded_modules",
                help="Copy style to use when running the task",
            )
        },
    )
    name: str | None = field(
        default=None,
        metadata={
            "click.option": click.Option(
                ["--name"],
                type=str,
                help="Name of the run. If not provided, a random name will be generated.",
            )
        },
    )
    follow: bool = field(
        default=False,
        metadata={
            "click.option": click.Option(
                ["--follow", "-f"],
                is_flag=True,
                default=False,
                help="Wait and watch logs for the parent action. If not provided, the CLI will exit after "
                "successfully launching a remote execution with a link to the UI.",
            )
        },
    )

    @classmethod
    def from_dict(cls, d: Dict[str, Any]) -> RunArguments:
        return cls(**d)

    @classmethod
    def options(cls) -> List[click.Option]:
        """
        Return the set of base parameters added to run subcommand.
        """
        return [common.get_option_from_metadata(f.metadata) for f in fields(cls) if f.metadata]


class RunTaskCommand(click.Command):
    def __init__(self, obj_name: str, obj: Any, run_args: RunArguments, *args, **kwargs):
        self.obj_name = obj_name
        self.obj = cast(TaskTemplate, obj)
        self.run_args = run_args
        kwargs.pop("name", None)
        super().__init__(obj_name, *args, **kwargs)

<<<<<<< HEAD
    def invoke(self, ctx: Context):
=======
    def invoke(self, ctx: click.Context):
>>>>>>> 9a457a6a
        obj: CLIConfig = _initialize_config(ctx, self.run_args.project, self.run_args.domain)

        async def _run():
            import flyte

            r = await flyte.with_runcontext(
                copy_style=self.run_args.copy_style,
                mode="local" if self.run_args.local else "remote",
                name=self.run_args.name,
            ).run.aio(self.obj, **ctx.params)
            if isinstance(r, Run) and r.action is not None:
                console = Console()
                console.print(
                    common.get_panel(
                        "Run",
                        f"[green bold]Created Run: {r.name} [/green bold] "
                        f"(Project: {r.action.action_id.run.project}, Domain: {r.action.action_id.run.domain})\n"
                        f"➡️  [blue bold][link={r.url}]{r.url}[/link][/blue bold]",
                        obj.output_format,
                    )
                )
                if self.run_args.follow:
                    console.print(
                        "[dim]Log streaming enabled, will wait for task to start running "
                        "and log stream to be available[/dim]"
                    )
                    await r.show_logs.aio(max_lines=30, show_ts=True, raw=False)

        asyncio.run(_run())

    def get_params(self, ctx: click.Context) -> List[click.Parameter]:
        # Note this function may be called multiple times by click.
        task = self.obj
        from .._internal.runtime.types_serde import transform_native_to_typed_interface

        interface = transform_native_to_typed_interface(task.native_interface)
        if interface is None:
            return super().get_params(ctx)
        inputs_interface = task.native_interface.inputs

        params: List[click.Parameter] = []
        for name, var in interface.inputs.variables.items():
            default_val = None
            if inputs_interface[name][1] is not inspect._empty:
                default_val = inputs_interface[name][1]
            params.append(to_click_option(name, var, inputs_interface[name][0], default_val))

        self.params = params
        return super().get_params(ctx)


class TaskPerFileGroup(common.ObjectsPerFileGroup):
    """
    Group that creates a command for each task in the current directory that is not __init__.py.
    """

    def __init__(self, filename: Path, run_args: RunArguments, *args, **kwargs):
        if filename.is_absolute():
            filename = filename.relative_to(Path.cwd())
        super().__init__(*(filename, *args), **kwargs)
        self.run_args = run_args

    def _filter_objects(self, module: ModuleType) -> Dict[str, Any]:
        return {k: v for k, v in module.__dict__.items() if isinstance(v, TaskTemplate)}

    def _get_command_for_obj(self, ctx: click.Context, obj_name: str, obj: Any) -> click.Command:
        obj = cast(TaskTemplate, obj)
        return RunTaskCommand(
            obj_name=obj_name,
            obj=obj,
            help=obj.docs.__help__str__() if obj.docs else None,
            run_args=self.run_args,
        )


class RunReferenceTaskCommand(click.Command):
    def __init__(self, task_name: str, run_args: RunArguments, version: str | None, *args, **kwargs):
        self.task_name = task_name
        self.run_args = run_args
        self.version = version

        super().__init__(*args, **kwargs)

    def invoke(self, ctx: click.Context):
        obj: CLIConfig = _initialize_config(ctx, self.run_args.project, self.run_args.domain)

        async def _run():
            import flyte
            import flyte.remote

            task = flyte.remote.Task.get(self.task_name, version=self.version, auto_version="latest")

            r = await flyte.with_runcontext(
                copy_style=self.run_args.copy_style,
                mode="local" if self.run_args.local else "remote",
                name=self.run_args.name,
            ).run.aio(task, **ctx.params)
            if isinstance(r, Run) and r.action is not None:
                console = Console()
                console.print(
                    common.get_panel(
                        "Run",
                        f"[green bold]Created Run: {r.name} [/green bold] "
                        f"(Project: {r.action.action_id.run.project}, Domain: {r.action.action_id.run.domain})\n"
                        f"➡️  [blue bold][link={r.url}]{r.url}[/link][/blue bold]",
                        obj.output_format,
                    )
                )
                if self.run_args.follow:
                    console.print(
                        "[dim]Log streaming enabled, will wait for task to start running "
                        "and log stream to be available[/dim]"
                    )
                    await r.show_logs.aio(max_lines=30, show_ts=True, raw=False)

        asyncio.run(_run())

<<<<<<< HEAD
    def get_params(self, ctx: Context) -> List[Parameter]:
=======
    def get_params(self, ctx: click.Context) -> List[click.Parameter]:
>>>>>>> 9a457a6a
        # Note this function may be called multiple times by click.
        import flyte.remote
        from flyte._internal.runtime.types_serde import transform_native_to_typed_interface

        _initialize_config(ctx, self.run_args.project, self.run_args.domain)

        task = flyte.remote.Task.get(self.task_name, auto_version="latest")
        task_details = task.fetch()

        interface = transform_native_to_typed_interface(task_details.interface)
        if interface is None:
            return super().get_params(ctx)
        inputs_interface = task_details.interface.inputs

<<<<<<< HEAD
        params: List[Parameter] = []
=======
        params: List[click.Parameter] = []
>>>>>>> 9a457a6a
        for name, var in interface.inputs.variables.items():
            default_val = None
            if inputs_interface[name][1] is not inspect._empty:
                default_val = inputs_interface[name][1]
            params.append(to_click_option(name, var, inputs_interface[name][0], default_val))

        self.params = params
        return super().get_params(ctx)


class ReferenceEnvGroup(common.GroupBase):
    def __init__(self, name: str, *args, run_args, env: str, **kwargs):
        super().__init__(*args, **kwargs)
        self.name = name
        self.env = env
        self.run_args = run_args

    def list_commands(self, ctx):
        return _list_tasks(ctx, self.run_args.project, self.run_args.domain, by_task_env=self.env)

    def get_command(self, ctx, name):
        return RunReferenceTaskCommand(
            task_name=name,
            run_args=self.run_args,
            name=name,
            version=None,
            help=f"Run deployed task '{name}' from the Flyte backend",
        )


class ReferenceTaskGroup(common.GroupBase):
    """
    Group that creates a command for each reference task in the current directory that is not __init__.py.
    """

    def __init__(self, name: str, *args, run_args, tasks: list[str] | None = None, **kwargs):
        super().__init__(*args, **kwargs)
        self.name = name
        self.run_args = run_args

    def list_commands(self, ctx):
        # list envs of all reference tasks
        envs = []
        for task in _list_tasks(ctx, self.run_args.project, self.run_args.domain):
            env = task.split(".")[0]
            if env not in envs:
                envs.append(env)
        return envs

    @staticmethod
    def _parse_task_name(task_name: str) -> tuple[str, str | None, str | None]:
        import re

        pattern = r"^([^.:]+)(?:\.([^:]+))?(?::(.+))?$"
        match = re.match(pattern, task_name)
        if not match:
            raise click.BadParameter(f"Invalid task name format: {task_name}")
        return match.group(1), match.group(2), match.group(3)

    def _env_is_task(self, ctx: click.Context, env: str) -> bool:
        # check if the env name is the full task name, since sometimes task
        # names don't have an environment prefix
        tasks = [*_list_tasks(ctx, self.run_args.project, self.run_args.domain, by_task_name=env)]
        return len(tasks) > 0

    def get_command(self, ctx, name):
        env, task, version = self._parse_task_name(name)
<<<<<<< HEAD

=======
>>>>>>> 9a457a6a
        match env, task, version:
            case env, None, None:
                if self._env_is_task(ctx, env):
                    # this handles cases where task names do not have a environment prefix
                    task_name = env
                    return RunReferenceTaskCommand(
                        task_name=task_name,
                        run_args=self.run_args,
                        name=task_name,
                        version=None,
                        help=f"Run reference task `{task_name}` from the Flyte backend",
                    )
                else:
                    return ReferenceEnvGroup(
                        name=name,
                        run_args=self.run_args,
                        env=env,
                        help=f"Run reference tasks in the `{env}` environment from the Flyte backend",
                    )
            case env, task, None:
                task_name = f"{env}.{task}"
                return RunReferenceTaskCommand(
                    task_name=task_name,
                    run_args=self.run_args,
                    name=task_name,
                    version=None,
                    help=f"Run reference task '{task_name}' from the Flyte backend",
                )
            case env, task, version:
                task_name = f"{env}.{task}"
                return RunReferenceTaskCommand(
                    task_name=task_name,
                    run_args=self.run_args,
                    version=version,
                    name=f"{task_name}:{version}",
                    help=f"Run reference task '{task_name}' from the Flyte backend",
                )
            case _:
                raise click.BadParameter(f"Invalid task name format: {task_name}")


class TaskFiles(common.FileGroup):
    """
    Group that creates a command for each file in the current directory that is not __init__.py.
    """

    common_options_enabled = False

    def __init__(
        self,
        *args,
        directory: Path | None = None,
        **kwargs,
    ):
        if "params" not in kwargs:
            kwargs["params"] = []
        kwargs["params"].extend(RunArguments.options())
        super().__init__(*args, directory=directory, **kwargs)

    def list_commands(self, ctx):
<<<<<<< HEAD
        return [
            RUN_REMOTE_CMD,
            *self.files,
        ]
=======
        v = [
            RUN_REMOTE_CMD,
            *super().list_commands(ctx),
        ]
        return v
>>>>>>> 9a457a6a

    def get_command(self, ctx, cmd_name):
        run_args = RunArguments.from_dict(ctx.params)

        if cmd_name == RUN_REMOTE_CMD:
            return ReferenceTaskGroup(
                name=cmd_name,
                run_args=run_args,
                help="Run reference task from the Flyte backend",
            )

        fp = Path(cmd_name)
        if not fp.exists():
            raise click.BadParameter(f"File {cmd_name} does not exist")
        if fp.is_dir():
            return TaskFiles(
                directory=fp,
                help=f"Run `*.py` file inside the {fp} directory",
            )
        return TaskPerFileGroup(
            filename=fp,
            run_args=run_args,
            name=cmd_name,
            help=f"Run functions decorated with `env.task` in {cmd_name}",
        )


run = TaskFiles(
    name="run",
    help=f"""
Run a task from a python file or deployed task.

To run a remote task that already exists in Flyte, use the {RUN_REMOTE_CMD} command:

Example usage:

```bash
flyte run --project my-project --domain development hello.py my_task --arg1 value1 --arg2 value2
```

Arguments to the run command are provided right after the `run` command and before the file name.
For example, the command above specifies the project and domain.

To run a task locally, use the `--local` flag. This will run the task in the local environment instead of the remote
Flyte environment:

```bash
flyte run --local hello.py my_task --arg1 value1 --arg2 value2
```

To run tasks that you've already deployed to Flyte, use the {RUN_REMOTE_CMD} command:

```bash
flyte run {RUN_REMOTE_CMD} my_env.my_task --arg1 value1 --arg2 value2
```

To run a specific version of a deployed task, use the `env.task:version` syntax:

```bash
flyte run {RUN_REMOTE_CMD} my_env.my_task:xyz123 --arg1 value1 --arg2 value2
```

You can specify the `--config` flag to point to a specific Flyte cluster:

```bash
flyte run --config my-config.yaml {RUN_REMOTE_CMD} ...
```

You can discover what deployed tasks are available by running:

```bash
flyte run {RUN_REMOTE_CMD}
```

Other arguments to the run command are listed below.

Arguments for the task itself are provided after the task name and can be retrieved using `--help`. For example:

```bash
flyte run hello.py my_task --help
```
""",
)<|MERGE_RESOLUTION|>--- conflicted
+++ resolved
@@ -23,11 +23,7 @@
 
 
 @lru_cache()
-<<<<<<< HEAD
-def _initialize_config(ctx: Context, project: str, domain: str):
-=======
 def _initialize_config(ctx: click.Context, project: str, domain: str):
->>>>>>> 9a457a6a
     obj: CLIConfig | None = ctx.obj
     if obj is None:
         import flyte.config
@@ -40,11 +36,7 @@
 
 @lru_cache()
 def _list_tasks(
-<<<<<<< HEAD
-    ctx: Context,
-=======
     ctx: click.Context,
->>>>>>> 9a457a6a
     project: str,
     domain: str,
     by_task_name: str | None = None,
@@ -128,11 +120,7 @@
         kwargs.pop("name", None)
         super().__init__(obj_name, *args, **kwargs)
 
-<<<<<<< HEAD
-    def invoke(self, ctx: Context):
-=======
     def invoke(self, ctx: click.Context):
->>>>>>> 9a457a6a
         obj: CLIConfig = _initialize_config(ctx, self.run_args.project, self.run_args.domain)
 
         async def _run():
@@ -250,11 +238,7 @@
 
         asyncio.run(_run())
 
-<<<<<<< HEAD
-    def get_params(self, ctx: Context) -> List[Parameter]:
-=======
     def get_params(self, ctx: click.Context) -> List[click.Parameter]:
->>>>>>> 9a457a6a
         # Note this function may be called multiple times by click.
         import flyte.remote
         from flyte._internal.runtime.types_serde import transform_native_to_typed_interface
@@ -269,11 +253,7 @@
             return super().get_params(ctx)
         inputs_interface = task_details.interface.inputs
 
-<<<<<<< HEAD
-        params: List[Parameter] = []
-=======
         params: List[click.Parameter] = []
->>>>>>> 9a457a6a
         for name, var in interface.inputs.variables.items():
             default_val = None
             if inputs_interface[name][1] is not inspect._empty:
@@ -341,10 +321,6 @@
 
     def get_command(self, ctx, name):
         env, task, version = self._parse_task_name(name)
-<<<<<<< HEAD
-
-=======
->>>>>>> 9a457a6a
         match env, task, version:
             case env, None, None:
                 if self._env_is_task(ctx, env):
@@ -405,18 +381,11 @@
         super().__init__(*args, directory=directory, **kwargs)
 
     def list_commands(self, ctx):
-<<<<<<< HEAD
-        return [
-            RUN_REMOTE_CMD,
-            *self.files,
-        ]
-=======
         v = [
             RUN_REMOTE_CMD,
             *super().list_commands(ctx),
         ]
         return v
->>>>>>> 9a457a6a
 
     def get_command(self, ctx, cmd_name):
         run_args = RunArguments.from_dict(ctx.params)
