--- conflicted
+++ resolved
@@ -22,21 +22,18 @@
 
 
 @lru_cache()
-<<<<<<< HEAD
-def _initialize_config(ctx: click.Context, project: str, domain: str):
+def _initialize_config(ctx: click.Context, project: str, domain: str, root_dir: str | None = None):
     obj: CLIConfig | None = ctx.obj
     if obj is None:
         import flyte.config
 
         obj = CLIConfig(flyte.config.auto(), ctx)
 
-    obj.init(project, domain)
+    obj.init(project, domain, root_dir)
     return obj
 
 
 @lru_cache()
-=======
->>>>>>> 1f29752f
 def _list_tasks(
     ctx: click.Context,
     project: str,
