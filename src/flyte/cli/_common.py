--- conflicted
+++ resolved
@@ -413,7 +413,6 @@
     return Console(color_system="auto", force_terminal=True, width=120)
 
 
-<<<<<<< HEAD
 def parse_images(values: List[str]) -> None:
     """
     Parse image values and update the init config.
@@ -433,7 +432,8 @@
         else:
             # If no name specified, use "default" as the name
             cfg.images["default"] = value
-=======
+
+
 @lru_cache()
 def initialize_config(ctx: click.Context, project: str, domain: str, root_dir: str | None = None):
     obj: CLIConfig | None = ctx.obj
@@ -443,5 +443,4 @@
         obj = CLIConfig(flyte.config.auto(), ctx)
 
     obj.init(project, domain, root_dir)
-    return obj
->>>>>>> 14de8027
+    return obj