--- conflicted
+++ resolved
@@ -18,11 +18,8 @@
         concurrency=50,
         scaledown_ttl=60,
     ),
-<<<<<<< HEAD
     image=actor_image,
-=======
-    image=flyte.Image.from_debian_base().with_pip_packages("unionai-reuse==0.1.7"),
->>>>>>> b385e2f7
+    # image=flyte.Image.from_debian_base().with_pip_packages("unionai-reuse==0.1.7"),
 )
 
 
