# /// script
# requires-python = ">=3.12"
# dependencies = [
#     "fastapi",
#     "uvicorn",
#     "sentence-transformers",
#     "numpy",
#     "pydantic",
#     "pandas",
#     "pyarrow",
#     "flyte>=2.0.0b34",
# ]
# ///
"""
Recommendation System - FastAPI Serving Application

This script demonstrates:
1. Loading trained embedding models
2. Serving recommendations via FastAPI endpoints
3. Async request handling for scalability
4. Similarity-based ranking

API Endpoints:
- GET /health - Health check
- POST /recommend - Get item recommendations for a user
- POST /similar-items - Find similar items to a given item
- POST /embed-text - Get embedding for arbitrary text
"""

import asyncio
import logging
import os
from contextlib import asynccontextmanager
from pathlib import Path
from typing import List, Optional

import numpy as np
import pandas as pd
from fastapi import FastAPI, HTTPException
from pydantic import BaseModel, Field
from sentence_transformers import SentenceTransformer

import flyte
import flyte.io
from flyte.app import Input
from flyte.app.extras import FastAPIAppEnvironment

logging.basicConfig(level=logging.INFO)
logger = logging.getLogger(__name__)

ARTIFACTS_DIR_ENV = "ARTIFACTS_DIR"


@asynccontextmanager
async def lifespan(app: FastAPI):
    """
    FastAPI lifespan context manager for startup and shutdown events.
    """
    # Startup: Load model and data
    logger.info("Starting up: Loading artifacts...")

    # Get artifacts from environment inputs
    # In production, this would come from the deployed app's inputs
    # For local testing, you can set a path here
    artifacts_path = Path("/tmp/recsys_artifacts")  # Default for local testing

    if artifacts_path.exists():
        await load_model_and_data(artifacts_path)
        logger.info("Startup complete: Model and data loaded")
    else:
        logger.warning(f"Artifacts not found at {artifacts_path}. App will start but won't be ready.")

    yield

    # Shutdown: Clean up resources if needed
    logger.info("Shutting down...")


# Initialize FastAPI app with lifespan
app = FastAPI(
    title="Recommendation System API",
    description="Embedding-based recommendation service",
    version="1.0.0",
    lifespan=lifespan,
)

# Create Flyte FastAPI App Environment
image = flyte.Image.from_uv_script(__file__, name="recsys-serving")

env = FastAPIAppEnvironment(
    name="recsys-fastapi-app",
    app=app,
    description="Recommendation system serving API with embedding-based recommendations",
    image=image,
    resources=flyte.Resources(cpu=2, memory="4Gi"),
    requires_auth=False,
    inputs=[
        Input(
            name="artifacts",
<<<<<<< HEAD
            # if using flyte serve CLI to deploy this, set the ARTIFACTS_DIR environment variable
            # to the remote path of the artifacts directory.
            value=flyte.io.Dir.from_existing_remote(os.environ.get("ARTIFACTS_DIR", "/tmp/recsys_artifacts")),
=======
            value=flyte.io.Dir.from_existing_remote(os.environ.get(ARTIFACTS_DIR_ENV, "/tmp/recsys_artifacts")),
>>>>>>> b317b141
            mount="/tmp/recsys_artifacts",
        )
    ],
)

# Application state stored in app.state instead of globals
# Initialized here to provide type hints and defaults
app.state.model: Optional[SentenceTransformer] = None
app.state.user_embeddings: dict = {}
app.state.item_embeddings: dict = {}
app.state.users_metadata: dict = {}
app.state.items_metadata: dict = {}


# Request/Response models
class RecommendRequest(BaseModel):
    user_id: str = Field(..., description="User ID to get recommendations for")
    top_k: int = Field(10, description="Number of recommendations to return", ge=1, le=100)
    exclude_items: List[str] = Field(default_factory=list, description="Item IDs to exclude from recommendations")


class ItemScore(BaseModel):
    item_id: str
    score: float
    title: str
    category: str
    description: str


class RecommendResponse(BaseModel):
    user_id: str
    recommendations: List[ItemScore]


class SimilarItemsRequest(BaseModel):
    item_id: str = Field(..., description="Item ID to find similar items for")
    top_k: int = Field(10, description="Number of similar items to return", ge=1, le=100)


class SimilarItemsResponse(BaseModel):
    item_id: str
    similar_items: List[ItemScore]


class EmbedTextRequest(BaseModel):
    text: str = Field(..., description="Text to embed")


class EmbedTextResponse(BaseModel):
    embedding: List[float]
    dimension: int


async def load_model_and_data(artifacts_dir: Path):
    """
    Load the trained model and pre-computed embeddings from parquet files.

    Args:
        artifacts_dir: Path to directory containing all artifacts
    """
    logger.info("Loading model...")
    model_path = artifacts_dir / "model"
    app.state.model = await asyncio.to_thread(SentenceTransformer, str(model_path))

    logger.info("Loading user embeddings from parquet...")
    user_df = pd.read_parquet(artifacts_dir / "user_embeddings.parquet")
    # Convert DataFrame to dictionaries for fast lookup
    app.state.user_embeddings = {row["user_id"]: row["embedding"] for _, row in user_df.iterrows()}
    app.state.users_metadata = {
        row["user_id"]: {
            "user_id": row["user_id"],
            "age_group": row["age_group"],
            "interests": row["interests"],
            "profile": row["profile"],
        }
        for _, row in user_df.iterrows()
    }

    logger.info("Loading item embeddings from parquet...")
    item_df = pd.read_parquet(artifacts_dir / "item_embeddings.parquet")
    # Convert DataFrame to dictionaries for fast lookup
    app.state.item_embeddings = {row["item_id"]: row["embedding"] for _, row in item_df.iterrows()}
    app.state.items_metadata = {
        row["item_id"]: {
            "item_id": row["item_id"],
            "category": row["category"],
            "title": row["title"],
            "description": row["description"],
        }
        for _, row in item_df.iterrows()
    }

    logger.info(
        f"Model and data loaded successfully: "
        f"{len(app.state.user_embeddings)} users, {len(app.state.item_embeddings)} items"
    )


async def compute_similarity(embedding1: List[float], embedding2: List[float]) -> float:
    """
    Compute cosine similarity between two embeddings.

    Args:
        embedding1: First embedding vector
        embedding2: Second embedding vector

    Returns:
        Cosine similarity score
    """
    vec1 = np.array(embedding1)
    vec2 = np.array(embedding2)

    # Cosine similarity
    similarity = np.dot(vec1, vec2) / (np.linalg.norm(vec1) * np.linalg.norm(vec2))
    return float(similarity)


async def rank_items_for_user(
    user_embedding: List[float],
    exclude_items: List[str] | None = None,
    top_k: int = 10,
) -> List[ItemScore]:
    """
    Rank all items for a user based on embedding similarity.

    Args:
        user_embedding: User's embedding vector
        exclude_items: Item IDs to exclude from ranking
        top_k: Number of top items to return

    Returns:
        List of top-k ranked items with scores
    """
    exclude_set = set(exclude_items or [])

    # Compute similarities in parallel
    similarities = []
    for item_id, item_embedding in app.state.item_embeddings.items():
        if item_id in exclude_set:
            continue

        similarity = await compute_similarity(user_embedding, item_embedding)
        similarities.append((item_id, similarity))

    # Sort by similarity descending
    similarities.sort(key=lambda x: x[1], reverse=True)

    # Take top-k and create response
    results = []
    for item_id, score in similarities[:top_k]:
        item = app.state.items_metadata[item_id]
        results.append(
            ItemScore(
                item_id=item_id,
                score=score,
                title=item["title"],
                category=item["category"],
                description=item["description"],
            )
        )

    return results


@app.get("/health")
async def health_check():
    """
    Health check endpoint.
    """
    return {
        "status": "healthy" if app.state.model is not None else "not_ready",
        "model_loaded": app.state.model is not None,
        "num_users": len(app.state.user_embeddings),
        "num_items": len(app.state.item_embeddings),
    }


@app.post("/recommend", response_model=RecommendResponse)
async def get_recommendations(request: RecommendRequest):
    """
    Get personalized item recommendations for a user.

    Returns items ranked by similarity to the user's embedding.
    """
    if app.state.model is None:
        raise HTTPException(status_code=503, detail="Model not loaded")

    if request.user_id not in app.state.user_embeddings:
        raise HTTPException(status_code=404, detail=f"User {request.user_id} not found")

    logger.info(f"Getting recommendations for user {request.user_id}")

    # Get user embedding
    user_embedding = app.state.user_embeddings[request.user_id]

    # Rank items
    recommendations = await rank_items_for_user(
        user_embedding=user_embedding,
        exclude_items=request.exclude_items,
        top_k=request.top_k,
    )

    return RecommendResponse(
        user_id=request.user_id,
        recommendations=recommendations,
    )


@app.post("/similar-items", response_model=SimilarItemsResponse)
async def find_similar_items(request: SimilarItemsRequest):
    """
    Find items similar to a given item.

    Useful for "customers who viewed this also viewed" features.
    """
    if app.state.model is None:
        raise HTTPException(status_code=503, detail="Model not loaded")

    if request.item_id not in app.state.item_embeddings:
        raise HTTPException(status_code=404, detail=f"Item {request.item_id} not found")

    logger.info(f"Finding similar items for {request.item_id}")

    # Get item embedding
    item_embedding = app.state.item_embeddings[request.item_id]

    # Compute similarities to all other items
    similarities = []
    for other_item_id, other_embedding in app.state.item_embeddings.items():
        if other_item_id == request.item_id:
            continue

        similarity = await compute_similarity(item_embedding, other_embedding)
        similarities.append((other_item_id, similarity))

    # Sort and take top-k
    similarities.sort(key=lambda x: x[1], reverse=True)

    similar_items = []
    for item_id, score in similarities[: request.top_k]:
        item = app.state.items_metadata[item_id]
        similar_items.append(
            ItemScore(
                item_id=item_id,
                score=score,
                title=item["title"],
                category=item["category"],
                description=item["description"],
            )
        )

    return SimilarItemsResponse(
        item_id=request.item_id,
        similar_items=similar_items,
    )


@app.post("/embed-text", response_model=EmbedTextResponse)
async def embed_text(request: EmbedTextRequest):
    """
    Generate embedding for arbitrary text.

    Useful for creating embeddings for new users/items on the fly.
    """
    if app.state.model is None:
        raise HTTPException(status_code=503, detail="Model not loaded")

    logger.info(f"Embedding text: {request.text[:50]}...")

    # Generate embedding
    embedding = await asyncio.to_thread(app.state.model.encode, request.text)

    return EmbedTextResponse(
        embedding=embedding.tolist(),
        dimension=len(embedding),
    )


@app.get("/users/{user_id}")
async def get_user_info(user_id: str):
    """
    Get user metadata.
    """
    if user_id not in app.state.users_metadata:
        raise HTTPException(status_code=404, detail=f"User {user_id} not found")

    return app.state.users_metadata[user_id]


@app.get("/items/{item_id}")
async def get_item_info(item_id: str):
    """
    Get item metadata.
    """
    if item_id not in app.state.items_metadata:
        raise HTTPException(status_code=404, detail=f"Item {item_id} not found")

    return app.state.items_metadata[item_id]


if __name__ == "__main__":
    import argparse

    import flyte.remote

    parser = argparse.ArgumentParser()
    parser.add_argument("--training-run", type=str)
    args = parser.parse_args()

    flyte.init_from_config(
        root_dir=Path(__file__).parent,
        log_level=logging.DEBUG,
    )

    run = flyte.remote.Run.get(args.training_run)
    artifacts_dir, *_ = run.outputs()

    # Deploy the FastAPI app to Flyte
    # Note: You need to provide the artifacts directory from the training pipeline
    # You can get this by running the training pipeline first:
<<<<<<< HEAD
    #
    # uv run recsys_training.py
    #
    # Then supplying the run name to the serving script
    #
    # uv run recsys_serving.py --training-run <training-run-name>
    #
    # Then call the serving endpoint:
    #
    # curl -X POST http://<endpoint>/embed-text -H "Content-Type: application/json" -d '{"text": "test embedding"}'

    input_value_overrides = {
        env.name: {"artifacts": flyte.io.Dir.from_existing_remote(artifacts_dir.path)}
    }
    app = flyte.with_servecontext(input_values=input_value_overrides).serve(env)
=======
    #   run = flyte.run(training_pipeline, ...)
    #   artifacts = run.outputs()
    #   then set `export ARTIFACTS_DIR="s3://...`
    # then run this script
    v = os.environ.get(ARTIFACTS_DIR_ENV, None)
    if v is None:
        raise RuntimeError(f"Artifacts dir not found: {v}, please set {ARTIFACTS_DIR_ENV} as an environment variable")
    app = flyte.serve(env)
>>>>>>> b317b141
    print(f"Deployed Application: {app.url}")<|MERGE_RESOLUTION|>--- conflicted
+++ resolved
@@ -97,13 +97,9 @@
     inputs=[
         Input(
             name="artifacts",
-<<<<<<< HEAD
             # if using flyte serve CLI to deploy this, set the ARTIFACTS_DIR environment variable
             # to the remote path of the artifacts directory.
-            value=flyte.io.Dir.from_existing_remote(os.environ.get("ARTIFACTS_DIR", "/tmp/recsys_artifacts")),
-=======
             value=flyte.io.Dir.from_existing_remote(os.environ.get(ARTIFACTS_DIR_ENV, "/tmp/recsys_artifacts")),
->>>>>>> b317b141
             mount="/tmp/recsys_artifacts",
         )
     ],
@@ -424,7 +420,6 @@
     # Deploy the FastAPI app to Flyte
     # Note: You need to provide the artifacts directory from the training pipeline
     # You can get this by running the training pipeline first:
-<<<<<<< HEAD
     #
     # uv run recsys_training.py
     #
@@ -440,14 +435,4 @@
         env.name: {"artifacts": flyte.io.Dir.from_existing_remote(artifacts_dir.path)}
     }
     app = flyte.with_servecontext(input_values=input_value_overrides).serve(env)
-=======
-    #   run = flyte.run(training_pipeline, ...)
-    #   artifacts = run.outputs()
-    #   then set `export ARTIFACTS_DIR="s3://...`
-    # then run this script
-    v = os.environ.get(ARTIFACTS_DIR_ENV, None)
-    if v is None:
-        raise RuntimeError(f"Artifacts dir not found: {v}, please set {ARTIFACTS_DIR_ENV} as an environment variable")
-    app = flyte.serve(env)
->>>>>>> b317b141
     print(f"Deployed Application: {app.url}")