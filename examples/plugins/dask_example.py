--- conflicted
+++ resolved
@@ -47,11 +47,7 @@
 
 
 if __name__ == "__main__":
-<<<<<<< HEAD
     flyte.init_from_config(root_dir=pathlib.Path(__file__).parent)
-=======
-    flyte.init_from_config(root_dir=Path(__file__).parent)
->>>>>>> b36efa5a
     run = flyte.run(hello_dask_nested, n=3)
     print("run name:", run.name)
     print("run url:", run.url)
