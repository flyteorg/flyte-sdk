--- conflicted
+++ resolved
@@ -20,59 +20,49 @@
 )
 
 coordinator_decision_env = coordinator_env.clone_with(
-<<<<<<< HEAD
-    name="coordinator_decision_env",
-=======
     "coordinator_decision_env",
->>>>>>> ba09a96e
     reusable=flyte.ReusePolicy(replicas=8, idle_ttl=300),
 )
 
 research_assistant_env = coordinator_env.clone_with(
-<<<<<<< HEAD
-    name="research_assistant_env",
-=======
     "research_assistant_env",
     reusable=flyte.ReusePolicy(replicas=12, idle_ttl=300),
 )
 
 tool_env = coordinator_env.clone_with(
     "tool_env",
->>>>>>> ba09a96e
     reusable=flyte.ReusePolicy(replicas=12, idle_ttl=300),
 )
-
-tool_env = coordinator_env.clone_with(name="tool_env", reusable=flyte.ReusePolicy(replicas=12, idle_ttl=300))
 
 
 # Mock tools that research agents can use
 @tool_env.task
 async def search_web(query: str) -> str:
-    # await asyncio.sleep(1.0)  # Simulate API call
+    await asyncio.sleep(1.0)  # Simulate API call
     return f"Web results for: {query}"
 
 
 @tool_env.task
 async def extract_entities(text: str) -> List[str]:
-    # await asyncio.sleep(1.0)
+    await asyncio.sleep(1.0)
     return [f"Entity from: {text}"]
 
 
 @tool_env.task
 async def analyze_text(text: str) -> Dict[str, str]:
-    # await asyncio.sleep(1.0)
+    await asyncio.sleep(1.0)
     return {"analysis": f"Analysis of: {text}", "sentiment": "positive"}
 
 
 @tool_env.task
 async def summarize_text(text: str) -> Dict[str, str]:
-    # await asyncio.sleep(1.0)
+    await asyncio.sleep(1.0)
     return {"summary": f"Summary of: {text}"}
 
 
 @tool_env.task
 async def finalize_answer(text: str) -> Dict[str, str]:
-    # await asyncio.sleep(1.0)
+    await asyncio.sleep(1.0)
     return {"answer": f"Answer of: {text}"}
 
 
@@ -138,18 +128,6 @@
 
     flyte.init_from_config("../../config.yaml")
 
-<<<<<<< HEAD
-    prompt = "What are the latest developments in AI?"
-    runs = []
-    for i in range(50):
-        runs.append(
-            flyte.run(
-                research_coordinator,
-                prompt=prompt,
-            )
-        )
-    print([run.url for run in runs])
-=======
     async def _run() -> None:
         prompt = "What are the latest developments in AI?"
         run: flyte.remote.Run = flyte.run(
@@ -178,5 +156,4 @@
 
 
 if __name__ == "__main__":
-    asyncio.run(benchmark())
->>>>>>> ba09a96e
+    asyncio.run(benchmark())