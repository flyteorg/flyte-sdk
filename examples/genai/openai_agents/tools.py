"""OpenAI Agents with Flyte, basic tool example.

Usage:

Create secret:

```
flyte secret create OPENAI_API_KEY <value>
uv run tools.py
```
"""

# /// script
# requires-python = "==3.13"
# dependencies = [
#    "flyte>=2.0.0b1",
#    "openai-agents==0.2.4",
#    "pydantic>=2.10.6",
# ]
# ///

from agents import Agent, Runner, function_tool
from pydantic import BaseModel

<<<<<<< HEAD
from agents import Agent, Runner
from flyte.ai.openai.agents import function_tool
=======
import flyte
>>>>>>> c0bd36f1


class Weather(BaseModel):
    city: str
    temperature_range: str
    conditions: str


env = flyte.TaskEnvironment(
<<<<<<< HEAD
    name="openai_agents_tools", resources=flyte.Resources(cpu=1, memory="250Mi"),
    image=(
        flyte.Image.from_debian_base(
            name="openai_agents_tools",
            python_version=(3, 13),
        )
        .with_pip_packages(
            "flyte",
            "openai-agents==0.2.4",
            "pydantic>=2.10.6",
            pre=True,
            extra_args="--prerelease=allow",
        )
    ),
=======
    name="openai_agents_tools",
    resources=flyte.Resources(cpu=1, memory="250Mi"),
    image=flyte.Image.from_uv_script(__file__, name="openai_agents_tools"),
>>>>>>> c0bd36f1
    secrets=flyte.Secret("OPENAI_API_KEY", as_env_var="OPENAI_API_KEY"),
)


@function_tool
@env.task
async def get_weather(city: str) -> Weather:
    """Get the weather for a given city."""
    return Weather(city=city, temperature_range="14-20C", conditions="Sunny with wind.")


agent = Agent(
    name="Hello world",
    instructions="You are a helpful agent.",
    tools=[get_weather],
)


@env.task
async def main() -> str:
    result = await Runner.run(agent, input="What's the weather in Tokyo?")
    print(result.final_output)
    return result.final_output


if __name__ == "__main__":
    # import asyncio
    # asyncio.run(main())
    flyte.init_from_config("../../../config.yaml")
    run = flyte.run(main)
    print(run.url)
    run.wait(run)<|MERGE_RESOLUTION|>--- conflicted
+++ resolved
@@ -13,7 +13,7 @@
 # /// script
 # requires-python = "==3.13"
 # dependencies = [
-#    "flyte>=2.0.0b1",
+#    "flyte>=2.0.0b4",
 #    "openai-agents==0.2.4",
 #    "pydantic>=2.10.6",
 # ]
@@ -22,12 +22,9 @@
 from agents import Agent, Runner, function_tool
 from pydantic import BaseModel
 
-<<<<<<< HEAD
+import flyte
 from agents import Agent, Runner
 from flyte.ai.openai.agents import function_tool
-=======
-import flyte
->>>>>>> c0bd36f1
 
 
 class Weather(BaseModel):
@@ -37,26 +34,9 @@
 
 
 env = flyte.TaskEnvironment(
-<<<<<<< HEAD
-    name="openai_agents_tools", resources=flyte.Resources(cpu=1, memory="250Mi"),
-    image=(
-        flyte.Image.from_debian_base(
-            name="openai_agents_tools",
-            python_version=(3, 13),
-        )
-        .with_pip_packages(
-            "flyte",
-            "openai-agents==0.2.4",
-            "pydantic>=2.10.6",
-            pre=True,
-            extra_args="--prerelease=allow",
-        )
-    ),
-=======
     name="openai_agents_tools",
     resources=flyte.Resources(cpu=1, memory="250Mi"),
     image=flyte.Image.from_uv_script(__file__, name="openai_agents_tools"),
->>>>>>> c0bd36f1
     secrets=flyte.Secret("OPENAI_API_KEY", as_env_var="OPENAI_API_KEY"),
 )
 
@@ -83,8 +63,6 @@
 
 
 if __name__ == "__main__":
-    # import asyncio
-    # asyncio.run(main())
     flyte.init_from_config("../../../config.yaml")
     run = flyte.run(main)
     print(run.url)
