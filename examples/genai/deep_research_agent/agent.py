# /// script
# requires-python = "==3.13"
# dependencies = [
#    "flyte>=2.0.0b0",
#    "pydantic==2.11.5",
#    "litellm==1.72.2",
#    "pypandoc==1.15",
#    "pandoc==2.4",
#    "tavily-python==0.7.5",
#    "commonmark==0.9.1",
#    "xhtml2pdf==0.2.17",
# ]
# ///

import asyncio
import json
import re
from pathlib import Path

import anyio
import yaml
from libs.utils.data_types import (
    DeepResearchResult,
    DeepResearchResults,
    ResearchPlan,
    SourceList,
)
from libs.utils.llms import asingle_shot_llm_call
from libs.utils.log import AgentLogger
from libs.utils.tavily_search import atavily_search_results

import flyte
from flyte.io._file import File

TIME_LIMIT_MULTIPLIER = 5
MAX_COMPLETION_TOKENS = 4096

logging = AgentLogger("together.open_deep_research")

env = flyte.TaskEnvironment(
    name="deep-researcher",
    secrets=[
        # TODO: Replace with your own secrets
        flyte.Secret(key="together_api_key", as_env_var="TOGETHER_API_KEY"),
        flyte.Secret(key="tavily_api_key", as_env_var="TAVILY_API_KEY"),
    ],
    image=flyte.Image.from_uv_script(__file__, name="deep-research-agent", pre=True)
    .with_apt_packages("pandoc", "texlive-xetex")
    .with_source_file(Path("prompts.yaml"), "/root"),
    resources=flyte.Resources(cpu=1),
)


@env.task
async def generate_research_queries(
    topic: str,
    planning_model: str,
    json_model: str,
    prompts_file: File,
) -> list[str]:
    async with prompts_file.open() as fh:
        yaml_contents = fh.read()

    prompts = yaml.safe_load(yaml_contents)
    PLANNING_PROMPT = prompts["planning_prompt"]

    plan = ""
    logging.info(f"\n\nGenerated deep research plan for topic: {topic}\n\nPlan:")
    async for chunk in asingle_shot_llm_call(
        model=planning_model,
        system_prompt=PLANNING_PROMPT,
        message=f"Research Topic: {topic}",
        response_format=None,
        max_completion_tokens=MAX_COMPLETION_TOKENS,
    ):
        plan += chunk
        print(chunk, end="", flush=True)

    SEARCH_PROMPT = prompts["plan_parsing_prompt"]

    response_json = ""
    async for chunk in asingle_shot_llm_call(
        model=json_model,
        system_prompt=SEARCH_PROMPT,
        message=f"Plan to be parsed: {plan}",
        response_format={
            "type": "json_object",
            "schema": ResearchPlan.model_json_schema(),
        },
        max_completion_tokens=MAX_COMPLETION_TOKENS,
    ):
        response_json += chunk

    plan = json.loads(response_json)
    return plan["queries"]


async def _summarize_content_async(
    raw_content: str,
    query: str,
    prompt: str,
    summarization_model: str,
) -> str:
    """Summarize content asynchronously using the LLM"""
    logging.info("Summarizing content asynchronously using the LLM")

    result = ""
    async for chunk in asingle_shot_llm_call(
        model=summarization_model,
        system_prompt=prompt,
        message=f"<Raw Content>{raw_content}</Raw Content>\n\n<Research Topic>{query}</Research Topic>",
        response_format=None,
        max_completion_tokens=MAX_COMPLETION_TOKENS,
    ):
        result += chunk
    return result


@env.task
async def search_and_summarize(
    query: str,
    prompts_file: File,
    summarization_model: str,
) -> DeepResearchResults:
    """Perform search for a single query"""

    if len(query) > 400:
        # NOTE: we are truncating the query to 400 characters to avoid Tavily Search issues
        query = query[:400]
        logging.info(f"Truncated query to 400 characters: {query}")

    response = await atavily_search_results(query)

    logging.info("Tavily Search Called.")

    async with prompts_file.open() as fh:
        yaml_contents = fh.read()

    prompts = yaml.safe_load(yaml_contents)
    RAW_CONTENT_SUMMARIZER_PROMPT = prompts["raw_content_summarizer_prompt"]

    with flyte.group("summarize-content"):
        # Create tasks for summarization
        summarization_tasks = []
        result_info = []
        for result in response.results:
            if result.raw_content is None:
                continue
            task = _summarize_content_async(
                result.raw_content,
                query,
                RAW_CONTENT_SUMMARIZER_PROMPT,
                summarization_model,
            )
            summarization_tasks.append(task)
            result_info.append(result)

        # Use return_exceptions=True to prevent exceptions from propagating
        summarized_contents = await asyncio.gather(*summarization_tasks, return_exceptions=True)

    # Filter out exceptions
    summarized_contents = [result for result in summarized_contents if not isinstance(result, Exception)]

    formatted_results = []
    for result, summarized_content in zip(result_info, summarized_contents):
        formatted_results.append(
            DeepResearchResult(
                title=result.title,
                link=result.link,
                content=result.content,
                raw_content=result.raw_content,
                filtered_raw_content=summarized_content,
            )
        )
    return DeepResearchResults(results=formatted_results)


@env.task
async def search_all_queries(queries: list[str], summarization_model: str, prompts_file: File) -> DeepResearchResults:
    """Execute searches for all queries in parallel"""
    tasks = []
    results_list = []

    with flyte.group("parallel_search_and_summarize"):
        tasks = [search_and_summarize(query, prompts_file, summarization_model) for query in queries]

        if tasks:
            res_list = await asyncio.gather(*tasks)

    results_list.extend(res_list)

    # Combine all results
    combined_results = DeepResearchResults(results=[])
    for results in results_list:
        combined_results = combined_results + results

    return combined_results


@env.task
async def evaluate_research_completeness(
    topic: str,
    results: DeepResearchResults,
    queries: list[str],
    prompts_file: File,
    planning_model: str,
    json_model: str,
) -> list[str]:
    """
    Evaluate if the current search results are sufficient or if more research is needed.
    Returns an empty list if research is complete, or a list of additional queries if more research is needed.
    """

    # Format the search results for the LLM
    formatted_results = str(results)

    async with prompts_file.open() as fh:
        yaml_contents = fh.read()

    prompts = yaml.safe_load(yaml_contents)

    EVALUATION_PROMPT = prompts["evaluation_prompt"]

    logging.info("\nEvaluation: ")
    evaluation = ""
    async for chunk in asingle_shot_llm_call(
        model=planning_model,
        system_prompt=EVALUATION_PROMPT,
        message=(
            f"<Research Topic>{topic}</Research Topic>\n\n"
            f"<Search Queries Used>{queries}</Search Queries Used>\n\n"
            f"<Current Search Results>{formatted_results}</Current Search Results>"
        ),
        response_format=None,
        max_completion_tokens=None,
    ):
        evaluation += chunk
        print(chunk, end="", flush=True)

    EVALUATION_PARSING_PROMPT = prompts["evaluation_parsing_prompt"]

    response_json = ""
    async for chunk in asingle_shot_llm_call(
        model=json_model,
        system_prompt=EVALUATION_PARSING_PROMPT,
        message=f"Evaluation to be parsed: {evaluation}",
        response_format={
            "type": "json_object",
            "schema": ResearchPlan.model_json_schema(),
        },
        max_completion_tokens=MAX_COMPLETION_TOKENS,
    ):
        response_json += chunk

    evaluation = json.loads(response_json)
    return evaluation["queries"]


@env.task
async def filter_results(
    topic: str,
    results: DeepResearchResults,
    prompts_file: File,
    planning_model: str,
    json_model: str,
    max_sources: int,
) -> DeepResearchResults:
    """Filter the search results based on the research plan"""

    # Format the search results for the LLM, without the raw content
    formatted_results = str(results)

    async with prompts_file.open() as fh:
        yaml_contents = fh.read()

    prompts = yaml.safe_load(yaml_contents)
    FILTER_PROMPT = prompts["filter_prompt"]

    logging.info("\nFilter response: ")
    filter_response = ""
    async for chunk in asingle_shot_llm_call(
        model=planning_model,
        system_prompt=FILTER_PROMPT,
        message=(
            f"<Research Topic>{topic}</Research Topic>\n\n"
            f"<Current Search Results>{formatted_results}</Current Search Results>"
        ),
        response_format=None,
        max_completion_tokens=MAX_COMPLETION_TOKENS,
    ):
        filter_response += chunk
        print(chunk, end="", flush=True)

    logging.info(f"Filter response: {filter_response}")

    FILTER_PARSING_PROMPT = prompts["filter_parsing_prompt"]

    response_json = ""
    async for chunk in asingle_shot_llm_call(
        model=json_model,
        system_prompt=FILTER_PARSING_PROMPT,
        message=f"Filter response to be parsed: {filter_response}",
        response_format={
            "type": "json_object",
            "schema": SourceList.model_json_schema(),
        },
        max_completion_tokens=MAX_COMPLETION_TOKENS,
    ):
        response_json += chunk

    sources = json.loads(response_json)["sources"]

    logging.info(f"Filtered sources: {sources}")

    if max_sources != -1:
        sources = sources[:max_sources]

    # Filter the results based on the source list
    filtered_results = [results.results[i - 1] for i in sources if i - 1 < len(results.results)]

    return DeepResearchResults(results=filtered_results)


def _remove_thinking_tags(answer: str) -> str:
    """Remove content within <think> tags"""
    while "<think>" in answer and "</think>" in answer:
        start = answer.find("<think>")
        end = answer.find("</think>") + len("</think>")
        answer = answer[:start] + answer[end:]
    return answer


@env.task
async def generate_research_answer(
    topic: str,
    results: DeepResearchResults,
    remove_thinking_tags: bool,
    prompts_file: File,
    answer_model: str,
) -> str:
    """
    Generate a comprehensive answer to the research topic based on the search results.
    Returns a detailed response that synthesizes information from all search results.
    """

    formatted_results = str(results)
    async with prompts_file.open() as fh:
        yaml_contents = fh.read()

    prompts = yaml.safe_load(yaml_contents)
    ANSWER_PROMPT = prompts["answer_prompt"]

    answer = ""
    async for chunk in asingle_shot_llm_call(
        model=answer_model,
        system_prompt=ANSWER_PROMPT,
        message=f"Research Topic: {topic}\n\nSearch Results:\n{formatted_results}",
        response_format=None,
        # NOTE: This is the max_token parameter for the LLM call on Together AI,
        # may need to be changed for other providers
        max_completion_tokens=MAX_COMPLETION_TOKENS,
    ):
        answer += chunk

    # this is just to avoid typing complaints
    if answer is None or not isinstance(answer, str):
        logging.error("No answer generated")
        return "No answer generated"

    if remove_thinking_tags:
        # Remove content within <think> tags
        answer = _remove_thinking_tags(answer)

    # Remove markdown code block markers if they exist at the beginning
    if answer.lstrip().startswith("```"):
        # Find the first line break after the opening backticks
        first_linebreak = answer.find("\n", answer.find("```"))
        if first_linebreak != -1:
            # Remove everything up to and including the first line break
            answer = answer[first_linebreak + 1 :]

        # Remove closing code block if it exists
        if answer.rstrip().endswith("```"):
            answer = answer.rstrip()[:-3].rstrip()

    return answer.strip()


@env.task(retries=flyte.RetryStrategy(count=3, backoff=10, backoff_factor=2))
async def research_topic(
    topic: str,
    budget: int = 3,
    remove_thinking_tags: bool = True,
    max_queries: int = 5,
    answer_model: str = "together_ai/deepseek-ai/DeepSeek-V3",
    planning_model: str = "together_ai/Qwen/Qwen2.5-72B-Instruct-Turbo",
    json_model: str = "together_ai/meta-llama/Meta-Llama-3.1-70B-Instruct-Turbo",
    max_sources: int = 40,
    summarization_model: str = "together_ai/meta-llama/Llama-3.3-70B-Instruct-Turbo",
    prompts_file: File | str = "prompts.yaml",
) -> str:
    """Main method to conduct research on a topic. Will be used for weave evals."""
    if isinstance(prompts_file, str):
        prompts_file = await File.from_local(prompts_file)

    # Step 1: Generate initial queries
    queries = await generate_research_queries(
        topic=topic,
        planning_model=planning_model,
        json_model=json_model,
        prompts_file=prompts_file,
    )
    queries = [topic, *queries[: max_queries - 1]]
    all_queries = queries.copy()
    logging.info(f"Initial queries: {queries}")

    if len(queries) == 0:
        logging.error("No initial queries generated")
        return "No initial queries generated"

    # Step 2: Perform initial search
    results = await search_all_queries(queries, summarization_model, prompts_file)
    logging.info(f"Initial search complete, found {len(results.results)} results")

    # Step 3: Conduct iterative research within budget
    for iteration in range(budget):
        # Evaluate if more research is needed
        additional_queries = await evaluate_research_completeness(
            topic=topic,
            results=results,
            queries=all_queries,
            prompts_file=prompts_file,
            planning_model=planning_model,
            json_model=json_model,
        )

        # Filter out empty strings and check if any queries remain
        additional_queries = [q for q in additional_queries if q]
        if not additional_queries:
            logging.info("No need for additional research")
            break

        # for debugging purposes we limit the number of queries
        additional_queries = additional_queries[:max_queries]
        logging.info(f"Additional queries: {additional_queries}")

        # Expand research with new queries
        new_results = await search_all_queries(additional_queries, summarization_model, prompts_file)
        logging.info(f"Follow-up search complete, found {len(new_results.results)} results")

        results = results + new_results
        all_queries.extend(additional_queries)

    # Step 4: Generate final answer with feedback loop
    logging.info(f"Generating final answer for topic: {topic}")
    results = results.dedup()
    logging.info(f"Deduplication complete, kept {len(results.results)} results")
    filtered_results = await filter_results(
        topic=topic,
        results=results,
        prompts_file=prompts_file,
        planning_model=planning_model,
        json_model=json_model,
        max_sources=max_sources,
    )
    logging.info(f"LLM Filtering complete, kept {len(filtered_results.results)} results")

    # Generate final answer
    answer = await generate_research_answer(
        topic=topic,
        results=filtered_results,
        remove_thinking_tags=remove_thinking_tags,
        prompts_file=prompts_file,
        answer_model=answer_model,
    )

    return answer


@env.task
async def generate_pdf(answer: str, filename: str = "research_report.pdf") -> File:
    """
    Generate a PDF report from the markdown formatted research answer.
    Uses the first line of the answer as the title.

    Attempts to use pypandoc first, with fallbacks to:
    1. commonmark + xhtml2pdf if pypandoc fails
    2. A clear error message if all methods fail
    """
    import pypandoc

    # Extract the first line as title and rest as content
    lines = answer.split("\n")
    title = lines[0].strip("# ")  # Remove any markdown heading characters
    content = "\n".join(lines[1:]).strip()  # Get the rest of the content

    # Remove mermaid diagram blocks for pdf rendering
    content = re.sub(
        r"\*Figure.*?\*.*?```mermaid.*?```|```mermaid.*?```.*?\*Figure.*?\*",
        "\n",
        content,
        flags=re.DOTALL,
    )
    content = content.strip()  # Remove any extra whitespace that might remain

    disclaimer = (
        "Disclaimer: This AI-generated report may contain hallucinations, bias, or inaccuracies. "
        "Always verify information "
        "from independent sources before making decisions based on this content."
    )
    content = f"{disclaimer}\n\n{content}"

    # Create markdown with the extracted title - properly quote the title for YAML
    markdown_with_title = f'---\ntitle: "{title}"\n---\n\n{content}'

    # Try pypandoc first
    try:
        pdf_options = [
            "--pdf-engine=pdflatex",
            "--variable",
            "urlcolor=blue",
            "--variable",
            "colorlinks=true",
            "--variable",
            "linkcolor=blue",
            "--variable",
            "geometry:margin=1in",
        ]

        pypandoc.convert_text(
            markdown_with_title,
            "pdf",
            format="markdown",
            outputfile=filename,
            extra_args=pdf_options,
        )
        print(f"PDF generated successfully using pypandoc: {filename}")
        return await File.from_local(filename)
    except Exception as pandoc_error:
        print(f"Pypandoc conversion failed: {pandoc_error!s}")
        print("Trying alternative conversion methods...")

    # Try commonmark + xhtml2pdf as a backup
    try:
        import commonmark
        from xhtml2pdf import pisa

        # Convert markdown to HTML using commonmark
        html_content = commonmark.commonmark(content)

        # Add basic HTML structure with the title
        html_doc = f"""
        <!DOCTYPE html>
        <html>
        <head>
            <title>{title}</title>
            <meta charset="utf-8">
            <style>
                body {{ font-family: Arial, sans-serif; margin: 40px; }}
                h1 {{ color: #333366; }}
                a {{ color: #0066cc; }}
                pre {{ background-color: #f5f5f5; padding: 10px; border-radius: 5px; }}
                blockquote {{ border-left: 3px solid #ccc; padding-left: 10px; color: #666; }}
            </style>
        </head>
        <body>
            <h1>{title}</h1>
            {html_content}
        </body>
        </html>
        """

        # Convert HTML to PDF using xhtml2pdf
        async with await anyio.open_file(filename, "w+b") as pdf_file:
            pisa_status = pisa.CreatePDF(html_doc, dest=pdf_file)

        if pisa_status.err:
            raise Exception("xhtml2pdf encountered errors")
        else:
            print(f"PDF generated successfully using commonmark + xhtml2pdf: {filename}")
            return await File.from_local(filename)

    except Exception as alt_error:
        error_msg = f"All PDF conversion methods failed. Last error: {alt_error!s}"
        print(error_msg)
        raise Exception(error_msg)


@env.task
async def main(
    topic: str = ("List the essential requirements for a developer-focused agent orchestration system."),
    prompts_file: File | str = "/root/prompts.yaml",
    budget: int = 2,
    remove_thinking_tags: bool = True,
    max_queries: int = 3,
    answer_model: str = "together_ai/deepseek-ai/DeepSeek-V3",
    planning_model: str = "together_ai/Qwen/Qwen2.5-72B-Instruct-Turbo",
    json_model: str = "together_ai/meta-llama/Meta-Llama-3.1-70B-Instruct-Turbo",
    max_sources: int = 20,
    summarization_model: str = "together_ai/meta-llama/Llama-3.3-70B-Instruct-Turbo",
) -> File:
    if isinstance(prompts_file, str):
        prompts_file = await File.from_local(prompts_file)

    answer = await research_topic(
        topic=topic,
        budget=budget,
        remove_thinking_tags=remove_thinking_tags,
        max_queries=max_queries,
        answer_model=answer_model,
        planning_model=planning_model,
        json_model=json_model,
        max_sources=max_sources,
        summarization_model=summarization_model,
        prompts_file=prompts_file,
    )

    return await generate_pdf(answer)


if __name__ == "__main__":
    # Local execution
    # flyte.init()
    # flyte.run(main)

    # Remote execution
    # TODO: Replace with your own Flyte config file path
<<<<<<< HEAD
    flyte.init_from_config("/Users/ytong/.flyte/config-k3d.yaml")
=======
    flyte.init_from_config("../../config.yaml")
>>>>>>> caa9820c
    run = flyte.run(main)
    print(run.url)
    run.wait(run)<|MERGE_RESOLUTION|>--- conflicted
+++ resolved
@@ -625,11 +625,7 @@
 
     # Remote execution
     # TODO: Replace with your own Flyte config file path
-<<<<<<< HEAD
-    flyte.init_from_config("/Users/ytong/.flyte/config-k3d.yaml")
-=======
     flyte.init_from_config("../../config.yaml")
->>>>>>> caa9820c
     run = flyte.run(main)
     print(run.url)
     run.wait(run)