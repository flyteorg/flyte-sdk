--- conflicted
+++ resolved
@@ -5,12 +5,6 @@
 from flyte._internal.imagebuild.image_builder import ImageBuildEngine
 
 
-<<<<<<< HEAD
-async def build_auto():
-    # Keep in mind depending on the python environment, auto() will be different.
-    default_image = Image.from_debian_base()
-    print(default_image.uri)
-=======
 async def build_auto(registry: str | None = None, name: str | None = None):
     """
     Build the SDK default Debian-based image, optionally overriding
@@ -24,7 +18,6 @@
     assert (registry and name) or (not registry and not name)
     default_image = Image.from_debian_base(registry=registry, name=name)
 
->>>>>>> caa9820c
     await ImageBuildEngine.build(default_image, force=True)
 
 
