--- conflicted
+++ resolved
@@ -25,11 +25,7 @@
     "mashumaro",
     "dataclasses_json", # TODO: remove this dependency once we remove dataclasses_json from the code
     "aiolimiter>=1.2.1",
-<<<<<<< HEAD
-    "flyteidl2==2.0.0a10",
-=======
     "flyteidl2==2.0.0a11",
->>>>>>> 71307221
 ]
 
 [project.scripts]
