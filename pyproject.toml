[project]
name = "flyte"
dynamic = ["version"]
description = "Add your description here"
readme = "README.md"
authors = [{ name = "Union Eng", email = "support@union.ai" }]
requires-python = ">=3.10"
license-files = ["licenses/*.txt", "LICENSE"]
dependencies = [
    "aiofiles>=24.1.0",
    # 8.2.0 has a bug https://github.com/pallets/click/issues/2897
    "click>=8.2.1",
    "flyteidl>=1.15.4b0,<2.0.0",
    "cloudpickle>=3.1.1",
    "fsspec>=2025.3.0",
    "grpcio>=1.71.0",
    "obstore>=0.7.3",
    "protobuf>=6.30.1",
    "pydantic>=2.10.6",
    "pyyaml>=6.0.2",
    "rich-click==1.8.9", # As we are installing flyte in --pre mode, we need to pin rich-click to a stable version
    "httpx>=0.28.1,<1.0.0",
    "keyring>=25.6.0",
    "msgpack>=1.1.0",
    "toml>=0.10.2",
    "async-lru>=2.0.5",
    "mashumaro",
    "dataclasses_json", # TODO: remove this dependency once we remove dataclasses_json from the code
    "aiolimiter>=1.2.1",
    "flyteidl2",
]

[project.scripts]
flyte = "flyte.cli.main:main"
a0 = "flyte._bin.runtime:main"

[project.entry-points."keyring.backends"]
flyte_keyring_file = "flyte._keyring.file"

[build-system]
requires = ["setuptools", "setuptools_scm"]
build-backend = "setuptools.build_meta"

<<<<<<< HEAD
[[tool.uv.index]]
url = "https://buf.build/gen/python"

[tool.uv.sources]
flyteidl2 = { git = "https://github.com/flyteorg/flyte.git", subdirectory = "gen/python", rev = "enghabu/rename-idl2" }
=======
[project.optional-dependencies]
aiosqlite = [
    "aiosqlite>=0.21.0",
]
>>>>>>> edddc8da

[dependency-groups]
dev = [
    "build>=1.2.2.post1",
    "mock>=5.2.0",
    "pytest>=8.3.5",
    "pytest-asyncio>=0.26.0",
    "pytest-benchmark>=5.1.0",
    "ruff>=0.11.0",
    "setuptools-scm>=8.2.0",
    "google-cloud-bigquery>=3.31.0",
    "pandas",
    "pyarrow",
    "orjson",
    "docstring_parser",
    "jupyterlab>=4.4.3",
    "ipywidgets>=8.1.7",
    "mypy>=1.16.0",
    "kubernetes",
]

[tool.setuptools]
include-package-data = true
package-dir = {"" = "src"}
script-files = [
    "src/flyte/_bin/runtime.py",
    "src/flyte/_bin/debug.py",
]

[tool.setuptools.packages.find]
where = ["src"]
include = ["flyte*"]

[tool.setuptools_scm]
write_to = "src/flyte/_version.py"

[tool.pytest.ini_options]
markers = [
    "integration",
    "editable",
    "sandbox"
]
norecursedirs = []
log_cli = true
log_cli_level = 20
asyncio_default_fixture_loop_scope = "function"

[tool.coverage.run]
branch = true

[tool.ruff]
line-length = 120
extend-exclude = [
    "src/flyte/remote/client/_protocols.py",
    "examples/reports",
]

[tool.ruff.lint]
select = [
    "E",
    "W",
    "F",
    "I",
    "PLW",
    "YTT",
    "ASYNC",
    "C4",
    "T10",
    "EXE",
    "ISC",
    "LOG",
    "PIE",
    "Q",
    "RSE",
    "FLY",
    "PGH",
    "PLC",
    "PLE",
    "PLW",
    "FURB",
    "RUF",
]
ignore = ["PGH003", "PLC0415", "ASYNC210"]

[tool.ruff.lint.per-file-ignores]
"examples/*" = ["E402"]

[tool.uv]
dev-dependencies = [
    "pytest>=8.3.5",
]

[tool.mypy]
disable_error_code = ["import-untyped"]
ignore_missing_imports = true

[tool.ty.rules]
unused-ignore-comment = "warn"
redundant-cast = "ignore"
possibly-unbound-attribute = "error"
possibly-unbound-import = "error"<|MERGE_RESOLUTION|>--- conflicted
+++ resolved
@@ -3,9 +3,8 @@
 dynamic = ["version"]
 description = "Add your description here"
 readme = "README.md"
-authors = [{ name = "Union Eng", email = "support@union.ai" }]
+authors = [{ name = "Ketan Umare", email = "kumare3@users.noreply.github.com" }]
 requires-python = ">=3.10"
-license-files = ["licenses/*.txt", "LICENSE"]
 dependencies = [
     "aiofiles>=24.1.0",
     # 8.2.0 has a bug https://github.com/pallets/click/issues/2897
@@ -41,18 +40,10 @@
 requires = ["setuptools", "setuptools_scm"]
 build-backend = "setuptools.build_meta"
 
-<<<<<<< HEAD
-[[tool.uv.index]]
-url = "https://buf.build/gen/python"
-
-[tool.uv.sources]
-flyteidl2 = { git = "https://github.com/flyteorg/flyte.git", subdirectory = "gen/python", rev = "enghabu/rename-idl2" }
-=======
 [project.optional-dependencies]
 aiosqlite = [
     "aiosqlite>=0.21.0",
 ]
->>>>>>> edddc8da
 
 [dependency-groups]
 dev = [
@@ -76,6 +67,7 @@
 
 [tool.setuptools]
 include-package-data = true
+license-files = ["licenses/*.txt", "LICENSE"]
 package-dir = {"" = "src"}
 script-files = [
     "src/flyte/_bin/runtime.py",
